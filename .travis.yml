language: cpp
cache:
  directories:
<<<<<<< HEAD
  - "$TRAVIS_BUILD_DIR/abc"
  - "$TRAVIS_BUILD_DIR/yosys"
  - "$TRAVIS_BUILD_DIR/ace2"
  - "$TRAVIS_BUILD_DIR/libs"
  - "$HOME/.ccache"
  - "$HOME/deps"
=======
    - $TRAVIS_BUILD_DIR/abc
    - $TRAVIS_BUILD_DIR/yosys
    - $TRAVIS_BUILD_DIR/ace2
    - $TRAVIS_BUILD_DIR/libs
    - $HOME/.ccache
#    - $HOME/deps

# Currently sudo is not required, NO ENV is used

# Supported Operating systems
#os:
#  - linux
#  - osx
# Create a matrix to branch the building environment
>>>>>>> f52eaef6
matrix:
  include:
  - os: linux
    sudo: false
    dist: bionic
    compiler: g++-8
    addons:
      apt:
        sources:
        - sourceline: ppa:ubuntu-toolchain-r/test
        packages:
        - autoconf
        - automake
        - bash
        - bison
        - build-essential
        - cmake
        - ctags
        - curl
        - doxygen
        - flex
        - fontconfig
        - g++-8
        - gcc-8
        - gdb
        - git
        - gperf
        - iverilog
        - libcairo2-dev
        - libevent-dev
        - libfontconfig1-dev
        - liblist-moreutils-perl
        - libncurses5-dev
        - libx11-dev
        - libxft-dev
        - libxml++2.6-dev
        - perl
        - python
        - texinfo
        - time
        - valgrind
        - zip
        - qt5-default
before_install:
- openssl aes-256-cbc -K $encrypted_6f6cf68308be_key -iv $encrypted_6f6cf68308be_iv -in deploy_key.enc -out ./deploy_key -d
- eval "$(ssh-agent -s)"
- chmod 600 ./deploy_key
- cp $TRAVIS_BUILD_DIR/deploy_key ~/.ssh/id_rsa
- echo -e "Host *\n  StrictHostKeyChecking no\n" >> ~/.ssh/config
- ssh u1249762@lab1-1.eng.utah.edu pwd
- ssh u1249762@lab1-1.eng.utah.edu "mkdir /var/tmp/travis_bc/$TRAVIS_JOB_ID"
- echo $TRAVIS_JOB_ID >> build_id.txt
- scp build_id.txt u1249762@lab1-1.eng.utah.edu:/var/tmp/travis_bc/$TRAVIS_JOB_ID/
- source .travis/common.sh
install:
- DEPS_DIR="${HOME}/deps"
- mkdir -p ${DEPS_DIR} && cd ${DEPS_DIR}
- |
  if [[ "${TRAVIS_OS_NAME}" == "linux" ]]; then
    CMAKE_URL="https://cmake.org/files/v3.12/cmake-3.12.4-Linux-x86_64.tar.gz"
    mkdir -p cmake && travis_retry wget --no-clobber --no-check-certificate --quiet -O - ${CMAKE_URL} | tar --strip-components=1 -xz -C cmake
    export PATH=${DEPS_DIR}/cmake/bin:${PATH}
    echo ${PATH}
  else
    brew install cmake || brew upgrade cmake
  fi
- cmake --version
- cd -
- source .travis/install.sh
script:
- ".travis/script.sh"
after_failure:
- ".travis/after_failure.sh"
after_success:
- ".travis/after_success.sh"
notifications:
  slack:
    secure: L8tzicFh+EKcK21GBA2m3rQ3jmnDdqiRXIZcb0iqYlhT0V5asYvCqwlpPDUDV1wmBXqPgRJBI/jitAJlKFWu74pLTVc6FscUIDYM7S0DJfHEcufLknZx88lMmmV0IsYLQe3/s89tWoudMf1bNBo/8YWzLDffqUQ7s/rTPD9SWLppb01X0Xm158oDlA0rWETs35nuNFgJxWcSyIyIvnRNE3dHjzmBETUR9mYDsUSYlcOI44FMD8rE6emicdkqdn1zVxScobrl4Dt2bPsMfKopgIKK1x+38AuaqQa7t5F5ICnF0WfxmQ6/TcRNwIij0fDu68w/fcU8SyV+Ex5aZBKYUU7PG7ELTOq+q1geDoTlbguvFSIT4EzqErc4hbJmcUn79BKLhdjshZtGihKatntJx2faXYNYGFjwmnPFRYpqsozydztgMjzv4prZ5yoh7jhoDiGj44QcpXlQ9otM17JdfqveowMLHBYzATsxIRG93irZfXG/E3S8FvXg8mYOIEn8UK7H6i8VWL3JHlw8RbpLdNLswZOUlpEaDAeTm5tvYcw7FGH2nlZ2e5aXLxN6dTovSSRztQHbWdJTGG0N+xldBXcCiChmok4nXGReIkMc+99nZjRsiCB0R16tCNb25/p7NAVkItfVe1qRTzdnhi1hdE7LPURK4kxoFRJ6sFVuYjw=<|MERGE_RESOLUTION|>--- conflicted
+++ resolved
@@ -1,14 +1,9 @@
 language: cpp
+
+# cache results
+
 cache:
   directories:
-<<<<<<< HEAD
-  - "$TRAVIS_BUILD_DIR/abc"
-  - "$TRAVIS_BUILD_DIR/yosys"
-  - "$TRAVIS_BUILD_DIR/ace2"
-  - "$TRAVIS_BUILD_DIR/libs"
-  - "$HOME/.ccache"
-  - "$HOME/deps"
-=======
     - $TRAVIS_BUILD_DIR/abc
     - $TRAVIS_BUILD_DIR/yosys
     - $TRAVIS_BUILD_DIR/ace2
@@ -23,82 +18,99 @@
 #  - linux
 #  - osx
 # Create a matrix to branch the building environment
->>>>>>> f52eaef6
 matrix:
   include:
-  - os: linux
-    sudo: false
-    dist: bionic
-    compiler: g++-8
-    addons:
-      apt:
-        sources:
-        - sourceline: ppa:ubuntu-toolchain-r/test
-        packages:
-        - autoconf
-        - automake
-        - bash
-        - bison
-        - build-essential
-        - cmake
-        - ctags
-        - curl
-        - doxygen
-        - flex
-        - fontconfig
-        - g++-8
-        - gcc-8
-        - gdb
-        - git
-        - gperf
-        - iverilog
-        - libcairo2-dev
-        - libevent-dev
-        - libfontconfig1-dev
-        - liblist-moreutils-perl
-        - libncurses5-dev
-        - libx11-dev
-        - libxft-dev
-        - libxml++2.6-dev
-        - perl
-        - python
-        - texinfo
-        - time
-        - valgrind
-        - zip
-        - qt5-default
+    - os: linux
+    # Compiler is specified in ./travis/common.sh
+      sudo: false
+      dist: bionic
+      compiler: g++-8
+      addons:
+        apt:
+          sources:
+          - ubuntu-toolchain-r-test # For newer GCC
+          - george-edison55-precise-backports # For cmake
+          packages:
+          - autoconf
+          - automake
+          - bash
+          - bison
+          - build-essential
+          - cmake
+          - ctags
+          - curl
+          - doxygen
+          - flex
+          - fontconfig
+          - g++-8
+          - gcc-8
+          - gdb
+          - git
+          - gperf
+          - iverilog
+          - libcairo2-dev
+          - libevent-dev
+          - libfontconfig1-dev
+          - liblist-moreutils-perl
+          - libncurses5-dev
+          - libx11-dev
+          - libxft-dev
+          - libxml++2.6-dev
+          - perl
+          - python
+          - texinfo
+          - time
+          - valgrind
+          - zip
+          - qt5-default
+#    - os: osx
+#      osx_image: xcode10.2 # we target latest MacOS Mojave
+#      sudo: true
+#      compiler: gcc-4.9 # Use clang instead of gcc in MacOS
+#      addons:
+#        homebrew:
+#          packages:
+#          - bison
+#          - cmake
+#          - ctags
+#          - flex
+#          - fontconfig
+#          - git
+#          - gcc@6
+#          - gcc@4.9
+#          - gawk
+#          - icarus-verilog
+#          - libxml++
+#          - qt5
+
 before_install:
-- openssl aes-256-cbc -K $encrypted_6f6cf68308be_key -iv $encrypted_6f6cf68308be_iv -in deploy_key.enc -out ./deploy_key -d
-- eval "$(ssh-agent -s)"
-- chmod 600 ./deploy_key
-- cp $TRAVIS_BUILD_DIR/deploy_key ~/.ssh/id_rsa
-- echo -e "Host *\n  StrictHostKeyChecking no\n" >> ~/.ssh/config
-- ssh u1249762@lab1-1.eng.utah.edu pwd
-- ssh u1249762@lab1-1.eng.utah.edu "mkdir /var/tmp/travis_bc/$TRAVIS_JOB_ID"
-- echo $TRAVIS_JOB_ID >> build_id.txt
-- scp build_id.txt u1249762@lab1-1.eng.utah.edu:/var/tmp/travis_bc/$TRAVIS_JOB_ID/
-- source .travis/common.sh
+  - source .travis/common.sh
+
 install:
-- DEPS_DIR="${HOME}/deps"
-- mkdir -p ${DEPS_DIR} && cd ${DEPS_DIR}
-- |
-  if [[ "${TRAVIS_OS_NAME}" == "linux" ]]; then
-    CMAKE_URL="https://cmake.org/files/v3.12/cmake-3.12.4-Linux-x86_64.tar.gz"
-    mkdir -p cmake && travis_retry wget --no-clobber --no-check-certificate --quiet -O - ${CMAKE_URL} | tar --strip-components=1 -xz -C cmake
-    export PATH=${DEPS_DIR}/cmake/bin:${PATH}
-    echo ${PATH}
-  else
-    brew install cmake || brew upgrade cmake
-  fi
-- cmake --version
-- cd -
-- source .travis/install.sh
+  - DEPS_DIR="${HOME}/deps"
+  - mkdir -p ${DEPS_DIR} && cd ${DEPS_DIR}
+  - |
+    if [[ "${TRAVIS_OS_NAME}" == "linux" ]]; then
+      CMAKE_URL="https://cmake.org/files/v3.12/cmake-3.12.4-Linux-x86_64.tar.gz"
+      mkdir -p cmake && travis_retry wget --no-clobber --no-check-certificate --quiet -O - ${CMAKE_URL} | tar --strip-components=1 -xz -C cmake
+      export PATH=${DEPS_DIR}/cmake/bin:${PATH}
+      echo ${PATH}
+    else
+      brew install cmake || brew upgrade cmake
+    fi
+  - cmake --version
+  - cd -
+  - source .travis/install.sh
+
 script:
-- ".travis/script.sh"
+  - .travis/script.sh
+  #- .travis/regression.sh
+
 after_failure:
-- ".travis/after_failure.sh"
+  - .travis/after_failure.sh
+
 after_success:
-- ".travis/after_success.sh"
+  - .travis/after_success.sh
 notifications:
   slack:
     secure: L8tzicFh+EKcK21GBA2m3rQ3jmnDdqiRXIZcb0iqYlhT0V5asYvCqwlpPDUDV1wmBXqPgRJBI/jitAJlKFWu74pLTVc6FscUIDYM7S0DJfHEcufLknZx88lMmmV0IsYLQe3/s89tWoudMf1bNBo/8YWzLDffqUQ7s/rTPD9SWLppb01X0Xm158oDlA0rWETs35nuNFgJxWcSyIyIvnRNE3dHjzmBETUR9mYDsUSYlcOI44FMD8rE6emicdkqdn1zVxScobrl4Dt2bPsMfKopgIKK1x+38AuaqQa7t5F5ICnF0WfxmQ6/TcRNwIij0fDu68w/fcU8SyV+Ex5aZBKYUU7PG7ELTOq+q1geDoTlbguvFSIT4EzqErc4hbJmcUn79BKLhdjshZtGihKatntJx2faXYNYGFjwmnPFRYpqsozydztgMjzv4prZ5yoh7jhoDiGj44QcpXlQ9otM17JdfqveowMLHBYzATsxIRG93irZfXG/E3S8FvXg8mYOIEn8UK7H6i8VWL3JHlw8RbpLdNLswZOUlpEaDAeTm5tvYcw7FGH2nlZ2e5aXLxN6dTovSSRztQHbWdJTGG0N+xldBXcCiChmok4nXGReIkMc+99nZjRsiCB0R16tCNb25/p7NAVkItfVe1qRTzdnhi1hdE7LPURK4kxoFRJ6sFVuYjw=