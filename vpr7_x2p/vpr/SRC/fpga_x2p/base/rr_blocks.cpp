--- conflicted
+++ resolved
@@ -1345,14 +1345,6 @@
   std::string y_str = std::to_string(get_cb_y(cb_type));
   std::string track_id_str = std::to_string(track_id);
 
-<<<<<<< HEAD
-  std::ostringstream oss;
-  oss << cb_name << "_" << x_str << "__" << y_str << "__midout_" << track_id_str << "_";
-  std::string ret = oss.str();
-
-  return ret.c_str();
-
-=======
   char* ret = (char*)my_malloc(sizeof(char)* 
                                ( cb_name.length() + 1 
                                + x_str.length() + 2
@@ -1363,18 +1355,12 @@
            cb_name.c_str(), x_str.c_str(), y_str.c_str(), track_id_str.c_str());
 
   return ret;
->>>>>>> 155c8d49
 }
 
 const char* RRGSB::gen_sb_verilog_module_name() const {
   std::string x_str = std::to_string(get_sb_x());
   std::string y_str = std::to_string(get_sb_y());
 
-<<<<<<< HEAD
-  std::ostringstream oss;
-  oss << "sb_" << x_str << "__" << y_str << "_" ;
-  std::string ret = oss.str();
-=======
   char* ret = (char*)my_malloc(sizeof(char)* 
                                ( 2 + 1 
                                + x_str.length() + 2
@@ -1382,24 +1368,16 @@
                                + 1));
   sprintf (ret, "sb_%s__%s_",
            x_str.c_str(), y_str.c_str());
->>>>>>> 155c8d49
 
   return ret;
 }
 
 const char* RRGSB::gen_sb_verilog_instance_name() const {
-<<<<<<< HEAD
-  
-  std::ostringstream oss;
-  oss << gen_sb_verilog_module_name() << "_0_" ;
-  std::string ret = oss.str();
-=======
   char* ret = (char*)my_malloc(sizeof(char)* 
                                ( strlen(gen_sb_verilog_module_name()) + 3 
                                + 1));
   sprintf (ret, "%s_0_",
            gen_sb_verilog_module_name());
->>>>>>> 155c8d49
 
   return ret;
 }
@@ -1411,23 +1389,6 @@
   std::string prefix_str(gen_sb_verilog_module_name());
   std::string seg_id_str(std::to_string(seg_id));
   std::string side_str(side_manager.to_string());
-<<<<<<< HEAD
-
-  std::ostringstream oss;
-  oss << gen_sb_verilog_module_name() << "_" << side_str << "_seg_" << "_" << seg_id_str << "_" ;
-  std::string ret = oss.str();
-
-  return ret.c_str();
-}
-
-const char* RRGSB::gen_sb_verilog_side_instance_name(enum e_side side, size_t seg_id) const {
-
-  std::ostringstream oss;
-  oss << gen_sb_verilog_side_module_name(side, seg_id) << "_0_" ;
-  std::string ret = oss.str();
-
-  return ret.c_str();
-=======
 
   char* ret = (char*)my_malloc(sizeof(char)* 
                                ( prefix_str.length() + 1 
@@ -1449,7 +1410,6 @@
            prefix_str.c_str());
 
   return ret;
->>>>>>> 155c8d49
 }
 
 /* Public Accessors Verilog writer */
@@ -1461,11 +1421,6 @@
   std::string x_str = std::to_string(get_cb_x(cb_type));
   std::string y_str = std::to_string(get_cb_y(cb_type));
 
-<<<<<<< HEAD
-  std::ostringstream oss;
-  oss << prefix_str << "_" << x_str << "__" << y_str << "_" ;
-  std::string ret = oss.str();
-=======
   char* ret = (char*)my_malloc(sizeof(char)* 
                                ( prefix_str.length() + 1 
                                + x_str.length() + 2 
@@ -1473,7 +1428,6 @@
                                + 1));
   sprintf (ret, "%s_%s__%s_",
            prefix_str.c_str(), x_str.c_str(), y_str.c_str());
->>>>>>> 155c8d49
 
   return ret;
 }
@@ -1482,20 +1436,12 @@
   /* check */
   assert (validate_cb_type(cb_type));
 
-<<<<<<< HEAD
-  std::ostringstream oss;
-  oss << gen_cb_verilog_module_name(cb_type) << "_0_" ;
-  std::string ret = oss.str();
-
-  return ret.c_str();
-=======
   std::string prefix_str = gen_cb_verilog_module_name(cb_type);
   char* ret = (char*)my_malloc(sizeof(char)* 
                                (prefix_str.length() + 3 
                                + 1));
   sprintf (ret, "%s_0_",
            prefix_str.c_str());
->>>>>>> 155c8d49
 
   return ret;
 }
