--- conflicted
+++ resolved
@@ -248,13 +248,8 @@
     assert(1 == num_pad_port);
     assert(NULL != pad_ports[0]);
     /* Add explicit port mapping if required */
-<<<<<<< HEAD
     if (true == is_explicit_mapping) {
       fprintf(fp, ".%s (",
-=======
-    if (TRUE == subckt_require_explicit_port_map) {
-      fprintf(fp, ".%s(",
->>>>>>> f0ecc51b
               pad_ports[0]->lib_name);
     }
     /* Print inout port */
