/***********************************/
/*  Synthesizable Verilog Dumping  */
/*       Xifan TANG, EPFL/LSI      */
/***********************************/
#include <stdio.h>
#include <stdlib.h>
#include <string.h>
#include <math.h>
#include <time.h>
#include <assert.h>
#include <sys/stat.h>
#include <unistd.h>

/* Include vpr structs*/
#include "util.h"
#include "physical_types.h"
#include "vpr_types.h"
#include "globals.h"
#include "rr_graph.h"
#include "vpr_utils.h"
#include "path_delay.h"
#include "stats.h"
#include "route_common.h"

/* Include FPGA-SPICE utils */
#include "read_xml_spice_util.h"
#include "linkedlist.h"
#include "fpga_x2p_types.h"
#include "fpga_x2p_utils.h"
#include "fpga_x2p_pbtypes_utils.h"
#include "fpga_x2p_backannotate_utils.h"
#include "fpga_x2p_globals.h"
#include "fpga_bitstream.h"

#include "module_manager.h"
<<<<<<< HEAD
#include "mux_library.h"
#include "mux_library_builder.h"
=======
>>>>>>> fcb31e4c

/* Include SynVerilog headers */
#include "verilog_global.h"
#include "verilog_utils.h"
#include "verilog_submodules.h"
#include "verilog_pbtypes.h"
#include "verilog_routing.h"
#include "verilog_compact_netlist.h"
#include "verilog_top_testbench.h"
#include "verilog_autocheck_top_testbench.h"
#include "verilog_formal_random_top_testbench.h"
#include "verilog_verification_top_netlist.h"
#include "verilog_modelsim_autodeck.h"
#include "verilog_report_timing.h"
#include "verilog_sdc.h"
#include "verilog_formality_autodeck.h"
#include "verilog_sdc_pb_types.h"
#include "verilog_include_netlists.h"

#include "verilog_api.h"

/***** Subroutines *****/
/* Alloc array that records Configuration bits for :
 * (1) Switch blocks
 * (2) Connection boxes
 * TODO: Can be improved in alloc strategy to be more memory efficient!
 */
static 
void alloc_global_routing_conf_bits() {
  int i;
  
  /* Alloc array for Switch blocks */
  num_conf_bits_sb = (int**)my_malloc((nx+1)*sizeof(int*));
  for (i = 0; i < (nx + 1); i++) {
    num_conf_bits_sb[i] = (int*)my_calloc((ny+1), sizeof(int));
  }

  /* Alloc array for Connection blocks */
  num_conf_bits_cbx = (int**)my_malloc((nx+1)*sizeof(int*));
  for (i = 0; i < (nx + 1); i++) {
    num_conf_bits_cbx[i] = (int*)my_calloc((ny+1), sizeof(int));
  }

  num_conf_bits_cby = (int**)my_malloc((nx+1)*sizeof(int*));
  for (i = 0; i < (nx + 1); i++) {
    num_conf_bits_cby[i] = (int*)my_calloc((ny+1), sizeof(int));
  }

  return;
}

static 
void free_global_routing_conf_bits() {
  int i;

  /* Free array for Switch blocks */
  for (i = 0; i < (nx + 1); i++) {
    my_free(num_conf_bits_sb[i]);
  }
  my_free(num_conf_bits_sb);
  
  /* Free array for Connection box */
  for (i = 0; i < (nx + 1); i++) {
    my_free(num_conf_bits_cbx[i]);
  }
  my_free(num_conf_bits_cbx);

  for (i = 0; i < (nx + 1); i++) {
    my_free(num_conf_bits_cby[i]);
  }
  my_free(num_conf_bits_cby);

  return;
}
 
/* Top-level function*/
void vpr_fpga_verilog(t_vpr_setup vpr_setup,
                      t_arch Arch,
                      char* circuit_name) {
  /* Timer */
  clock_t t_start;
  clock_t t_end;
  float run_time_sec;

  int num_clocks = Arch.spice->spice_params.stimulate_params.num_clocks;
  /* int vpr_crit_path_delay = Arch.spice->spice_params.stimulate_params.vpr_crit_path_delay; */
  
  /* Directory paths */
  char* verilog_dir_formatted = NULL;
  char* src_dir_path = NULL;
  char* submodule_dir_path= NULL;
  char* lb_dir_path = NULL;
  char* rr_dir_path = NULL;
  char* tcl_dir_path = NULL;
  char* sdc_dir_path = NULL;
  char* msim_dir_path = NULL;
  char* fm_dir_path = NULL;
  char* top_netlist_file = NULL;
  char* top_netlist_path = NULL;
  char* top_testbench_file_name = NULL;
  char* top_testbench_file_path = NULL;
  char* blif_testbench_file_name = NULL;
  char* blif_testbench_file_path = NULL;
  char* bitstream_file_name = NULL;
  char* bitstream_file_path = NULL;
  char* formal_verification_top_netlist_file_name = NULL;
  char* formal_verification_top_netlist_file_path = NULL;
  char* autocheck_top_testbench_file_name = NULL;
  char* autocheck_top_testbench_file_path = NULL;
  char* random_top_testbench_file_name = NULL;
  char* random_top_testbench_file_path = NULL;

  char* chomped_parent_dir = NULL;
  char* chomped_circuit_name = NULL;
 
  t_sram_orgz_info* sram_verilog_orgz_info = NULL;

  /* Module manager for the Verilog modules created */
  ModuleManager module_manager;

<<<<<<< HEAD
  /* Build Multiplexer library */
  MuxLibrary mux_lib = build_device_mux_library(num_rr_nodes, rr_node, switch_inf, Arch.spice->circuit_lib, &vpr_setup.RoutingArch);

  /* 0. basic units: inverter, buffers and pass-gate logics, */

=======
>>>>>>> fcb31e4c
  /* Check if the routing architecture we support*/
  if (UNI_DIRECTIONAL != vpr_setup.RoutingArch.directionality) {
    vpr_printf(TIO_MESSAGE_ERROR, "FPGA synthesizable Verilog dumping only support uni-directional routing architecture!\n");
    exit(1);
  }
  
  /* We don't support mrFPGA */
#ifdef MRFPGA_H
  if (is_mrFPGA) {
    vpr_printf(TIO_MESSAGE_ERROR, "FPGA synthesizable verilog dumping do not support mrFPGA!\n");
    exit(1);
  }
#endif
  
  assert ( TRUE == vpr_setup.FPGA_SPICE_Opts.SynVerilogOpts.dump_syn_verilog);

  /* VerilogGenerator formally starts*/
  vpr_printf(TIO_MESSAGE_INFO, "\nFPGA synthesizable verilog generator starts...\n");
 
  /* Start time count */
  t_start = clock();

  /* Format the directory paths */
  split_path_prog_name(circuit_name, '/', &chomped_parent_dir, &chomped_circuit_name);

  if (NULL != vpr_setup.FPGA_SPICE_Opts.SynVerilogOpts.syn_verilog_dump_dir) {
    verilog_dir_formatted = format_dir_path(vpr_setup.FPGA_SPICE_Opts.SynVerilogOpts.syn_verilog_dump_dir);
  } else { 
    verilog_dir_formatted = format_dir_path(my_strcat(format_dir_path(chomped_parent_dir), default_verilog_dir_name));
  }

  /* SRC directory */
  src_dir_path = format_dir_path(my_strcat(verilog_dir_formatted, default_src_dir_name)); 
  /* lb directory */
  lb_dir_path = my_strcat(src_dir_path, default_lb_dir_name);
  /* routing resources directory */
  rr_dir_path = my_strcat(src_dir_path, default_rr_dir_name);
  /* submodule_dir_path */
  submodule_dir_path = my_strcat(src_dir_path, default_submodule_dir_name);
  /* SDC_dir_path */
  sdc_dir_path = my_strcat(verilog_dir_formatted, default_sdc_dir_name);
  /* tcl_dir_path */
  tcl_dir_path = my_strcat(verilog_dir_formatted, default_tcl_dir_name);
  /* msim_dir_path */
  msim_dir_path = my_strcat(verilog_dir_formatted, default_msim_dir_name);
  /* fm_dir_path */
  fm_dir_path = my_strcat(verilog_dir_formatted, default_snpsfm_dir_name);
  /* Top netlists dir_path */
  top_netlist_file = my_strcat(chomped_circuit_name, verilog_top_postfix);
  top_netlist_path = my_strcat(src_dir_path, top_netlist_file);
  /* Report timing directory */
  if (NULL == vpr_setup.FPGA_SPICE_Opts.SynVerilogOpts.report_timing_path) {
    vpr_setup.FPGA_SPICE_Opts.SynVerilogOpts.report_timing_path = my_strcat(verilog_dir_formatted, default_report_timing_rpt_dir_name);
  }
  
  /* Create directories */
  create_dir_path(verilog_dir_formatted);
  create_dir_path(src_dir_path);
  create_dir_path(lb_dir_path);
  create_dir_path(rr_dir_path);
  create_dir_path(sdc_dir_path);
  create_dir_path(tcl_dir_path);
  create_dir_path(fm_dir_path);
  create_dir_path(msim_dir_path);
  create_dir_path(submodule_dir_path);

  /* assign the global variable of SRAM model */
  assert(NULL != Arch.sram_inf.verilog_sram_inf_orgz); /* Check !*/
  sram_verilog_model = Arch.sram_inf.verilog_sram_inf_orgz->spice_model;
  /* initialize the SRAM organization information struct */
  sram_verilog_orgz_info = alloc_one_sram_orgz_info();
  init_sram_orgz_info(sram_verilog_orgz_info, Arch.sram_inf.verilog_sram_inf_orgz->type, sram_verilog_model, nx + 2, ny + 2);

  /* Check all the SRAM port is using the correct SRAM SPICE MODEL */
  config_spice_models_sram_port_spice_model(Arch.spice->num_spice_model, 
                                            Arch.spice->spice_models,
                                            Arch.sram_inf.verilog_sram_inf_orgz->spice_model);

  /* Assign global variables of input and output pads */
  iopad_verilog_model = find_iopad_spice_model(Arch.spice->num_spice_model, Arch.spice->spice_models);
  assert(NULL != iopad_verilog_model);

  /* zero the counter of each spice_model */
  zero_spice_models_cnt(Arch.spice->num_spice_model, Arch.spice->spice_models);

  /* Initialize the user-defined verilog netlists to be included */
  init_list_include_verilog_netlists(Arch.spice);
 
  /* Initial global variables about configuration bits */
  alloc_global_routing_conf_bits();

  /* Initialize the number of configuration bits of all the grids */
  vpr_printf(TIO_MESSAGE_INFO, "Count the number of configuration bits, IO pads in each logic block...\n");
  /* init_grids_num_conf_bits(sram_verilog_orgz_type); */
  //init_grids_num_conf_bits(sram_verilog_orgz_info);
  init_pb_types_num_conf_bits(sram_verilog_orgz_info);
  //init_grids_num_iopads();
  init_pb_types_num_iopads();
  /* init_grids_num_mode_bits(); */

  dump_verilog_defines_preproc(src_dir_path,
                               vpr_setup.FPGA_SPICE_Opts.SynVerilogOpts);

  dump_verilog_simulation_preproc(src_dir_path,
                               vpr_setup.FPGA_SPICE_Opts.SynVerilogOpts);

  /* Dump routing resources: switch blocks, connection blocks and channel tracks */
  dump_verilog_routing_resources(sram_verilog_orgz_info, src_dir_path, rr_dir_path, Arch, &vpr_setup.RoutingArch,
                                 num_rr_nodes, rr_node, rr_node_indices, rr_indexed_data,
                                 vpr_setup.FPGA_SPICE_Opts);

  /* Dump logic blocks 
   * Branches to go: 
   * 1. a compact output
   * 2. a full-size output
   */
  dump_compact_verilog_logic_blocks(sram_verilog_orgz_info, src_dir_path, 
                                    lb_dir_path, &Arch,
                                    vpr_setup.FPGA_SPICE_Opts.SynVerilogOpts.dump_explicit_verilog);

  /* Dump internal structures of submodules */
<<<<<<< HEAD
  dump_verilog_submodules(module_manager, mux_lib, sram_verilog_orgz_info, src_dir_path, submodule_dir_path, 
=======
  dump_verilog_submodules(module_manager, sram_verilog_orgz_info, src_dir_path, submodule_dir_path, 
>>>>>>> fcb31e4c
                          Arch, &vpr_setup.RoutingArch, 
                          vpr_setup.FPGA_SPICE_Opts.SynVerilogOpts);

  /* Dump top-level verilog */
  dump_compact_verilog_top_netlist(sram_verilog_orgz_info, chomped_circuit_name, 
                                   top_netlist_path, src_dir_path, submodule_dir_path, lb_dir_path, rr_dir_path, 
                                   num_rr_nodes, rr_node, rr_node_indices, 
                                   num_clocks,
                                   vpr_setup.FPGA_SPICE_Opts.compact_routing_hierarchy,
								   *(Arch.spice), vpr_setup.FPGA_SPICE_Opts.SynVerilogOpts.dump_explicit_verilog);
   
  /* Dump SDC constraints */
  /* Output SDC to contrain the P&R flow
   */
  if (TRUE == vpr_setup.FPGA_SPICE_Opts.SynVerilogOpts.print_sdc_pnr) {
    verilog_generate_sdc_pnr(sram_verilog_orgz_info, sdc_dir_path,
                             Arch, &vpr_setup.RoutingArch,
                             num_rr_nodes, rr_node, rr_node_indices, rr_indexed_data,
                             nx, ny, device_rr_gsb,
                             vpr_setup.FPGA_SPICE_Opts.compact_routing_hierarchy);
  }

  /* dump verilog testbench only for input blif */
  if (TRUE == vpr_setup.FPGA_SPICE_Opts.SynVerilogOpts.print_input_blif_testbench) {
    blif_testbench_file_name = my_strcat(chomped_circuit_name, blif_testbench_verilog_file_postfix);
    blif_testbench_file_path = my_strcat(src_dir_path, blif_testbench_file_name);
    dump_verilog_input_blif_testbench(chomped_circuit_name, blif_testbench_file_path, src_dir_path,
                                      *(Arch.spice));
    /* Free */
    my_free(blif_testbench_file_name);
    my_free(blif_testbench_file_path);
  }

  /* Free sram_orgz_info:
   * Free the allocated sram_orgz_info before, we start bitstream generation !
   */
  free_sram_orgz_info(sram_verilog_orgz_info,
                      sram_verilog_orgz_info->type);

  /* Force enable bitstream generator when we need to output Verilog top testbench*/  
  if ((TRUE == vpr_setup.FPGA_SPICE_Opts.BitstreamGenOpts.gen_bitstream)
    || (TRUE == vpr_setup.FPGA_SPICE_Opts.SynVerilogOpts.print_top_testbench)
    || (TRUE == vpr_setup.FPGA_SPICE_Opts.SynVerilogOpts.print_autocheck_top_testbench)
    || (TRUE == vpr_setup.FPGA_SPICE_Opts.SynVerilogOpts.print_formal_verification_top_netlist)) {
    vpr_setup.FPGA_SPICE_Opts.BitstreamGenOpts.gen_bitstream = TRUE;
  }

  /* Generate bitstream if required, and also Dump bitstream file */
  if (TRUE == vpr_setup.FPGA_SPICE_Opts.BitstreamGenOpts.gen_bitstream) {
    bitstream_file_name = my_strcat(chomped_circuit_name, fpga_spice_bitstream_output_file_postfix);
    bitstream_file_path = my_strcat(src_dir_path, bitstream_file_name);
    /* Run bitstream generation */
    vpr_fpga_generate_bitstream(vpr_setup, Arch, circuit_name, bitstream_file_path, &sram_verilog_orgz_info);
    my_free(bitstream_file_name);
    my_free(bitstream_file_path);
  }

  /* dump verilog testbench only for top-level: ONLY valid when bitstream is generated! */
  if (TRUE == vpr_setup.FPGA_SPICE_Opts.SynVerilogOpts.print_top_testbench) {
    top_testbench_file_name = my_strcat(chomped_circuit_name, top_testbench_verilog_file_postfix);
    top_testbench_file_path = my_strcat(src_dir_path, top_testbench_file_name);
    dump_verilog_top_testbench(sram_verilog_orgz_info, chomped_circuit_name, top_testbench_file_path,
                               src_dir_path, *(Arch.spice));
    /* Free */
    my_free(top_testbench_file_name);
    my_free(top_testbench_file_path);
  }

  if (TRUE == vpr_setup.FPGA_SPICE_Opts.SynVerilogOpts.print_formal_verification_top_netlist) {
    formal_verification_top_netlist_file_name = my_strcat(chomped_circuit_name, formal_verification_verilog_file_postfix);
    formal_verification_top_netlist_file_path = my_strcat(src_dir_path, formal_verification_top_netlist_file_name);
    dump_verilog_formal_verification_top_netlist(sram_verilog_orgz_info, chomped_circuit_name, 
                                                 formal_verification_top_netlist_file_path, src_dir_path);
    /* Output script for formality */
    write_formality_script(vpr_setup.FPGA_SPICE_Opts.SynVerilogOpts,
                           fm_dir_path,
                           src_dir_path,
                           chomped_circuit_name,
                           *(Arch.spice));
    random_top_testbench_file_name = my_strcat(chomped_circuit_name, random_top_testbench_verilog_file_postfix);
    random_top_testbench_file_path = my_strcat(src_dir_path, random_top_testbench_file_name);
	dump_verilog_random_top_testbench(sram_verilog_orgz_info, chomped_circuit_name, 
                                      random_top_testbench_file_path, src_dir_path,
                                      vpr_setup.FPGA_SPICE_Opts.SynVerilogOpts, *(Arch.spice));
    /* Free */
    my_free(formal_verification_top_netlist_file_name);
    my_free(formal_verification_top_netlist_file_path);
  }

  if (TRUE == vpr_setup.FPGA_SPICE_Opts.SynVerilogOpts.print_autocheck_top_testbench) {
    autocheck_top_testbench_file_name = my_strcat(chomped_circuit_name, autocheck_top_testbench_verilog_file_postfix);
    autocheck_top_testbench_file_path = my_strcat(src_dir_path, autocheck_top_testbench_file_name);
    dump_verilog_autocheck_top_testbench(sram_verilog_orgz_info, chomped_circuit_name, 
                                         autocheck_top_testbench_file_path, src_dir_path, 
                                         vpr_setup.FPGA_SPICE_Opts.SynVerilogOpts, *(Arch.spice));
    /* Free */
    my_free(autocheck_top_testbench_file_name);
    my_free(autocheck_top_testbench_file_path);
  }

  /* Output Modelsim Autodeck scripts */
  if (TRUE == vpr_setup.FPGA_SPICE_Opts.SynVerilogOpts.print_modelsim_autodeck) {
    dump_verilog_modelsim_autodeck(sram_verilog_orgz_info, 
                                   vpr_setup.FPGA_SPICE_Opts.SynVerilogOpts,
                                   *(Arch.spice),
                                   Arch.spice->spice_params.meas_params.sim_num_clock_cycle,
                                   msim_dir_path, 
								   chomped_circuit_name,
								   src_dir_path);
  }

  /* Output SDC to contrain the mapped FPGA in timing-analysis purpose
   */
  if (TRUE == vpr_setup.FPGA_SPICE_Opts.SynVerilogOpts.print_sdc_analysis) {
    verilog_generate_sdc_analysis(sram_verilog_orgz_info, sdc_dir_path,
                                  Arch, 
                                  num_rr_nodes, rr_node, rr_node_indices, 
                                  nx, ny, grid, block, device_rr_gsb,
                                  vpr_setup.FPGA_SPICE_Opts.compact_routing_hierarchy);
  }
  /* Output routing report_timing script :
   */
  if (TRUE == vpr_setup.FPGA_SPICE_Opts.SynVerilogOpts.print_report_timing_tcl) {
    verilog_generate_report_timing(sram_verilog_orgz_info, tcl_dir_path,
                                   Arch, &vpr_setup.RoutingArch,
                                   num_rr_nodes, rr_node, rr_node_indices,
                                   vpr_setup.FPGA_SPICE_Opts.SynVerilogOpts,
                                   vpr_setup.FPGA_SPICE_Opts.compact_routing_hierarchy);
  }

  if ((TRUE == vpr_setup.FPGA_SPICE_Opts.BitstreamGenOpts.gen_bitstream)
    || (TRUE == vpr_setup.FPGA_SPICE_Opts.SynVerilogOpts.print_top_testbench)
    || (TRUE == vpr_setup.FPGA_SPICE_Opts.SynVerilogOpts.print_autocheck_top_testbench)
    || (TRUE == vpr_setup.FPGA_SPICE_Opts.SynVerilogOpts.print_formal_verification_top_netlist)) {
    /* Free sram_orgz_info:
     * Free the allocated sram_orgz_info before, we start bitstream generation !
     */
    free_sram_orgz_info(sram_verilog_orgz_info,
                        sram_verilog_orgz_info->type);
  }

  write_include_netlists(src_dir_path,
                         chomped_circuit_name,
                         *(Arch.spice) );

  vpr_printf(TIO_MESSAGE_INFO, "Outputted %lu Verilog modules in total.\n", module_manager.num_modules());  

  /* End time count */
  t_end = clock();
 
  run_time_sec = (float)(t_end - t_start) / CLOCKS_PER_SEC;
  vpr_printf(TIO_MESSAGE_INFO, "Synthesizable verilog dumping took %g seconds\n", run_time_sec);  

  /* Free global array */
  free_global_routing_conf_bits();

  /* Free */
  my_free(verilog_dir_formatted);
  my_free(src_dir_path);
  my_free(lb_dir_path);
  my_free(rr_dir_path);
  my_free(msim_dir_path);
  my_free(fm_dir_path);
  my_free(sdc_dir_path);
  my_free(tcl_dir_path);
  my_free(top_netlist_file);
  my_free(top_netlist_path);
  my_free(submodule_dir_path);

  return;
}<|MERGE_RESOLUTION|>--- conflicted
+++ resolved
@@ -33,11 +33,8 @@
 #include "fpga_bitstream.h"
 
 #include "module_manager.h"
-<<<<<<< HEAD
 #include "mux_library.h"
 #include "mux_library_builder.h"
-=======
->>>>>>> fcb31e4c
 
 /* Include SynVerilog headers */
 #include "verilog_global.h"
@@ -158,14 +155,10 @@
   /* Module manager for the Verilog modules created */
   ModuleManager module_manager;
 
-<<<<<<< HEAD
   /* Build Multiplexer library */
   MuxLibrary mux_lib = build_device_mux_library(num_rr_nodes, rr_node, switch_inf, Arch.spice->circuit_lib, &vpr_setup.RoutingArch);
 
   /* 0. basic units: inverter, buffers and pass-gate logics, */
-
-=======
->>>>>>> fcb31e4c
   /* Check if the routing architecture we support*/
   if (UNI_DIRECTIONAL != vpr_setup.RoutingArch.directionality) {
     vpr_printf(TIO_MESSAGE_ERROR, "FPGA synthesizable Verilog dumping only support uni-directional routing architecture!\n");
@@ -287,11 +280,7 @@
                                     vpr_setup.FPGA_SPICE_Opts.SynVerilogOpts.dump_explicit_verilog);
 
   /* Dump internal structures of submodules */
-<<<<<<< HEAD
   dump_verilog_submodules(module_manager, mux_lib, sram_verilog_orgz_info, src_dir_path, submodule_dir_path, 
-=======
-  dump_verilog_submodules(module_manager, sram_verilog_orgz_info, src_dir_path, submodule_dir_path, 
->>>>>>> fcb31e4c
                           Arch, &vpr_setup.RoutingArch, 
                           vpr_setup.FPGA_SPICE_Opts.SynVerilogOpts);
 
