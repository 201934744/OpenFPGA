/*********************************************************************
 * This file includes functions that are used for 
 * Verilog generation of FPGA routing architecture (global routing) 
 *********************************************************************/
#include <stdio.h>
#include <stdlib.h>
#include <math.h>
#include <time.h>
#include <assert.h>
#include <sys/stat.h>
#include <unistd.h>
#include <string.h>
#include <vector>
#include <map>
#include <fstream>
#include <algorithm>

/* Include vpr structs*/
#include "util.h"
#include "physical_types.h"
#include "vpr_types.h"
#include "globals.h"
#include "rr_graph_util.h"
#include "rr_graph.h"
#include "rr_graph2.h"
#include "route_common.h"
#include "vpr_utils.h"

#include "vtr_assert.h"

/* Include SPICE support headers*/
#include "linkedlist.h"
#include "rr_blocks.h"
#include "rr_blocks_utils.h"
#include "fpga_x2p_types.h"
#include "fpga_x2p_utils.h"
#include "fpga_x2p_backannotate_utils.h"
#include "fpga_x2p_mux_utils.h"
#include "fpga_x2p_pbtypes_utils.h"
#include "fpga_x2p_bitstream_utils.h"
#include "fpga_x2p_globals.h"
#include "fpga_x2p_naming.h"
#include "mux_utils.h"
#include "module_manager.h"
#include "module_manager_utils.h"

/* Include Verilog support headers*/
#include "verilog_global.h"
#include "verilog_utils.h"
#include "verilog_writer_utils.h"
#include "verilog_routing.h"

/********************************************************************
 * Print local wires that are used for SRAM configuration 
 * This function is supposed to be used by Verilog generation
 * of switch blocks
 * It will count the number of switch blocks, which is the 
 * port width for local wires when Configuration chain is used
 ********************************************************************/
static 
void print_verilog_switch_block_local_sram_wires(std::fstream& fp,
                                                 const RRGSB& rr_gsb,
                                                 const CircuitLibrary& circuit_lib,
                                                 const CircuitModelId& sram_model,
                                                 const e_sram_orgz sram_orgz_type,
                                                 const size_t& port_size) {
  size_t local_port_size = port_size;
  if (SPICE_SRAM_SCAN_CHAIN == sram_orgz_type) {
    /* Plus 1 for the wire size to connect to the tail of the configuration chain */
    local_port_size = find_switch_block_number_of_muxes(rr_gsb) + 1; 
  }
  print_verilog_local_sram_wires(fp, circuit_lib, sram_model, sram_orgz_type, local_port_size);
}

/*********************************************************************
 * Generate the Verilog module for a routing channel
 * Routing track wire, which is 1-input and dual output
 * This type of wires are used in the global routing architecture.
 * One of the output is wired to another Switch block multiplexer, 
 * while the mid-output is wired to a Connection block multiplexer.
 *     
 *                  |    CLB     |
 *                  +------------+
 *                        ^
 *                        |
 *           +------------------------------+
 *           | Connection block multiplexer |
 *           +------------------------------+
 *                        ^
 *                        |  mid-output         +--------------
 *              +--------------------+          |
 *    input --->| Routing track wire |--------->| Switch Block
 *              +--------------------+  output  |
 *                                              +--------------
 *
 * IMPORTANT: This function is designed for outputting unique Verilog modules                                             
 *            of routing channels
 *
 * TODO: This function should be adapted to the RRGraph object
 *********************************************************************/
static 
void print_verilog_routing_unique_chan_subckt(ModuleManager& module_manager, 
                                              const std::string& verilog_dir,
                                              const std::string& subckt_dir,
                                              const size_t& rr_chan_subckt_id, 
                                              const RRChan& rr_chan) {
  std::string fname_prefix;

  /* TODO: use a constexpr String arrary to replace this switch cases? */
  /* Find the prefix for the Verilog file name */
  switch (rr_chan.get_type()) {
  case CHANX:
    fname_prefix = std::string(chanx_verilog_file_name_prefix); 
    break;
  case CHANY:
    fname_prefix = std::string(chany_verilog_file_name_prefix); 
    break;
  default:
    vpr_printf(TIO_MESSAGE_ERROR, 
               "(File:%s, [LINE%d])Invalid Channel type! Should be CHANX or CHANY.\n",
               __FILE__, __LINE__);
    exit(1);
  }

  std::string verilog_fname(subckt_dir + generate_routing_block_netlist_name(fname_prefix, rr_chan_subckt_id, std::string(verilog_netlist_file_postfix)));
  /* TODO: remove the bak file when the file is ready */
  verilog_fname += ".bak";

  /* Create the file stream */
  std::fstream fp;
  fp.open(verilog_fname, std::fstream::out | std::fstream::trunc);

  check_file_handler(fp);

  print_verilog_file_header(fp, "Verilog modules for routing channel in X- and Y-direction"); 

  /* Print preprocessing flags */
  print_verilog_include_defines_preproc_file(fp, verilog_dir);

  /* Create a Verilog Module based on the circuit model, and add to module manager */
  ModuleId module_id = module_manager.add_module(generate_routing_channel_module_name(rr_chan.get_type(), rr_chan_subckt_id)); 

  /* Add ports to the module */
  /* For the LEFT side of a X-direction routing channel 
   * or the BOTTOM bottom side of a Y-direction routing channel 
   * Routing Resource Nodes in INC_DIRECTION are inputs of the module 
   *
   * For the RIGHT side of a X-direction routing channel 
   * or the TOP bottom side of a Y-direction routing channel 
   * Routing Resource Nodes in INC_DIRECTION are outputs of the module 
   *
   * An example of X-direction routing channel consisting of W routing nodes:
   *                            +--------------------------+
   *    nodeA(INC_DIRECTION)--->| in[0]             out[0] |---> nodeA(INC_DIRECTION) 
   *    nodeB(DEC_DIRECTION)<---| out[1]             in[1] |<--- nodeB(DEC_DIRECTION) 
   *          ...                  ...               ...           ...
   *    nodeX(INC_DIRECTION)--->| in[W-1]         out[W-1] |---> nodeX(INC_DIRECTION) 
   *                            +--------------------------+
   *
   * An example of Y-direction routing channel consisting of W routing nodes:
   *
   *                           nodeA              nodeB              nodeX
   *                      (INC_DIRECTION)      (DEC_DIRECTION)   (DEC_DIRECTION)
   *                             ^                  |       ...      |
   *                             |                  v                v
   *                      +------------------------------   ...   -------+
   *                      |  out[0]               in[1]            in[X] |
   *                      |                                              |
   *                      |                                              |
   *                      |   in[0]               out[1]    ...   out[X] |
   *                      +------------------------------   ...   -------+
   *                             ^                  |                |
   *                             |                  v                v
   *                           nodeA              nodeB            nodeX
   *                      (INC_DIRECTION)      (DEC_DIRECTION)   (DEC_DIRECTION)
   */
  /* Add ports at LEFT/BOTTOM side of the module */
  for (size_t itrack = 0; itrack < rr_chan.get_chan_width(); ++itrack) {
    switch (rr_chan.get_node(itrack)->direction) {
    case INC_DIRECTION: {
      /* TODO: naming should be more flexible !!! */
      BasicPort input_port(std::string("in" + std::to_string(itrack)), 1);
      module_manager.add_port(module_id, input_port, ModuleManager::MODULE_INPUT_PORT);
      break;
    }
    case DEC_DIRECTION: {
      /* TODO: naming should be more flexible !!! */
      BasicPort output_port(std::string("out" + std::to_string(itrack)), 1);
      module_manager.add_port(module_id, output_port, ModuleManager::MODULE_OUTPUT_PORT);
      break;
    }
    case BI_DIRECTION:
    default:
      vpr_printf(TIO_MESSAGE_ERROR, 
                 "(File: %s [LINE%d]) Invalid direction of rr_node %s[%lu]_in/out[%lu]!\n",
                 __FILE__, __LINE__, 
                 convert_chan_type_to_string(rr_chan.get_type()),
                 rr_chan_subckt_id, itrack);
      exit(1);
    }
  }
  /* Add ports at RIGHT/TOP side of the module */
  for (size_t itrack = 0; itrack < rr_chan.get_chan_width(); ++itrack) {
    switch (rr_chan.get_node(itrack)->direction) {
    case INC_DIRECTION: {
      /* TODO: naming should be more flexible !!! */
      BasicPort output_port(std::string("out" + std::to_string(itrack)), 1);
      module_manager.add_port(module_id, output_port, ModuleManager::MODULE_OUTPUT_PORT);
      break;
    }
    case DEC_DIRECTION: {
      /* TODO: naming should be more flexible !!! */
      BasicPort input_port(std::string("in" + std::to_string(itrack)), 1);
      module_manager.add_port(module_id, input_port, ModuleManager::MODULE_INPUT_PORT);
      break;
    }
    case BI_DIRECTION:
    default:
      vpr_printf(TIO_MESSAGE_ERROR, 
                 "(File: %s [LINE%d]) Invalid direction of rr_node %s[%lu]_in/out[%lu]!\n",
                 __FILE__, __LINE__, 
                 convert_chan_type_to_string(rr_chan.get_type()),
                 rr_chan_subckt_id, itrack);
      exit(1);
    }
  }
  /* Add middle-point output for connection box inputs */
  for (size_t itrack = 0; itrack < rr_chan.get_chan_width(); ++itrack) {
    /* TODO: naming should be more flexible !!! */
    BasicPort mid_output_port(std::string("mid_out" + std::to_string(itrack)), 1);
    module_manager.add_port(module_id, mid_output_port, ModuleManager::MODULE_OUTPUT_PORT);
  }

  /* dump module definition + ports */
  print_verilog_module_declaration(fp, module_manager, module_id);
  /* Finish dumping ports */

  /* Print short-wire connection: 
   *    
   *   in[i] ----------> out[i]
   *             |
   *             +-----> mid_out[i]
   */
  for (size_t itrack = 0; itrack < rr_chan.get_chan_width(); ++itrack) {
    /* short connecting inputs and outputs: 
     * length of metal wire and parasitics are handled by semi-custom flow
     */
    BasicPort input_port(std::string("in" + std::to_string(itrack)), 1);
    BasicPort output_port(std::string("out" + std::to_string(itrack)), 1);
    BasicPort mid_output_port(std::string("mid_out" + std::to_string(itrack)), 1);
    print_verilog_wire_connection(fp, output_port, input_port, false);
    print_verilog_wire_connection(fp, mid_output_port, input_port, false);
  }

  /* Put an end to the Verilog module */
  print_verilog_module_end(fp, module_manager.module_name(module_id));

  /* Add an empty line as a splitter */
  fp << std::endl;

  /* Close file handler */
  fp.close();

  /* Add fname to the linked list */
  /* Uncomment this when it is ready
  routing_verilog_subckt_file_path_head = add_one_subckt_file_name_to_llist(routing_verilog_subckt_file_path_head, verilog_fname.c_str());  
   */

  return;
}

/*********************************************************************
 * Generate the Verilog module for a routing channel
 * Routing track wire, which is 1-input and dual output
 * This type of wires are used in the global routing architecture.
 * One of the output is wired to another Switch block multiplexer, 
 * while the mid-output is wired to a Connection block multiplexer.
 *     
 *                  |    CLB     |
 *                  +------------+
 *                        ^
 *                        |
 *           +------------------------------+
 *           | Connection block multiplexer |
 *           +------------------------------+
 *                        ^
 *                        |  mid-output         +--------------
 *              +--------------------+          |
 *    input --->| Routing track wire |--------->| Switch Block
 *              +--------------------+  output  |
 *                                              +--------------
 *
 * IMPORTANT: This function is designed for outputting non-unique Verilog modules                                             
 *            of routing channels
 *
 * TODO: This function should be adapted to the RRGraph object
 *********************************************************************/
static 
void print_verilog_routing_chan_subckt(ModuleManager& module_manager, 
                                       const std::string& verilog_dir,
                                       const std::string& subckt_dir,
                                       const vtr::Point<size_t>& chan_coordinate,
                                       const t_rr_type& chan_type, 
                                       int LL_num_rr_nodes, t_rr_node* LL_rr_node,
                                       t_ivec*** LL_rr_node_indices) {
  int chan_width = 0;
  t_rr_node** chan_rr_nodes = NULL;

  std::string fname_prefix;

  /* TODO: use a constexpr String arrary to replace this switch cases? */
  /* Find the prefix for the Verilog file name */
  switch (chan_type) {
  case CHANX:
    fname_prefix = std::string(chanx_verilog_file_name_prefix); 
    break;
  case CHANY:
    fname_prefix = std::string(chany_verilog_file_name_prefix); 
    break;
  default:
    vpr_printf(TIO_MESSAGE_ERROR, 
               "(File:%s, [LINE%d])Invalid Channel type! Should be CHANX or CHANY.\n",
               __FILE__, __LINE__);
    exit(1);
  }

  std::string verilog_fname(subckt_dir + generate_routing_block_netlist_name(fname_prefix, chan_coordinate, std::string(verilog_netlist_file_postfix)));
  /* TODO: remove the bak file when the file is ready */
  verilog_fname += ".bak";

  /* Create the file stream */
  std::fstream fp;
  fp.open(verilog_fname, std::fstream::out | std::fstream::trunc);

  check_file_handler(fp);

  print_verilog_file_header(fp, "Verilog modules for routing channel in X- and Y-direction"); 

  /* Print preprocessing flags */
  print_verilog_include_defines_preproc_file(fp, verilog_dir);

  /* Create a Verilog Module based on the circuit model, and add to module manager */
  ModuleId module_id = module_manager.add_module(generate_routing_channel_module_name(chan_type, chan_coordinate)); 

  /* Collect rr_nodes for Tracks for chanx[ix][iy] */
  chan_rr_nodes = get_chan_rr_nodes(&chan_width, chan_type, chan_coordinate.x(), chan_coordinate.y(),
                                    LL_num_rr_nodes, LL_rr_node, LL_rr_node_indices);

  /* Add ports to the module */
  /* For the LEFT side of a X-direction routing channel 
   * or the BOTTOM bottom side of a Y-direction routing channel 
   * Routing Resource Nodes in INC_DIRECTION are inputs of the module 
   *
   * For the RIGHT side of a X-direction routing channel 
   * or the TOP bottom side of a Y-direction routing channel 
   * Routing Resource Nodes in INC_DIRECTION are outputs of the module 
   *
   * An example of X-direction routing channel consisting of W routing nodes:
   *                            +--------------------------+
   *    nodeA(INC_DIRECTION)--->| in[0]             out[0] |---> nodeA(INC_DIRECTION) 
   *    nodeB(DEC_DIRECTION)<---| out[1]             in[1] |<--- nodeB(DEC_DIRECTION) 
   *          ...                  ...               ...           ...
   *    nodeX(INC_DIRECTION)--->| in[W-1]         out[W-1] |---> nodeX(INC_DIRECTION) 
   *                            +--------------------------+
   *
   * An example of Y-direction routing channel consisting of W routing nodes:
   *
   *                           nodeA              nodeB              nodeX
   *                      (INC_DIRECTION)      (DEC_DIRECTION)   (DEC_DIRECTION)
   *                             ^                  |       ...      |
   *                             |                  v                v
   *                      +------------------------------   ...   -------+
   *                      |  out[0]               in[1]            in[X] |
   *                      |                                              |
   *                      |                                              |
   *                      |   in[0]               out[1]    ...   out[X] |
   *                      +------------------------------   ...   -------+
   *                             ^                  |                |
   *                             |                  v                v
   *                           nodeA              nodeB            nodeX
   *                      (INC_DIRECTION)      (DEC_DIRECTION)   (DEC_DIRECTION)
   */
  /* Add ports at LEFT/BOTTOM side of the module */
  for (size_t itrack = 0; itrack < size_t(chan_width); ++itrack) {
    switch (chan_rr_nodes[itrack]->direction) {
    case INC_DIRECTION: {
      /* TODO: naming should be more flexible !!! */
      BasicPort input_port(std::string("in" + std::to_string(itrack)), 1);
      module_manager.add_port(module_id, input_port, ModuleManager::MODULE_INPUT_PORT);
      break;
    }
    case DEC_DIRECTION: {
      /* TODO: naming should be more flexible !!! */
      BasicPort output_port(std::string("out" + std::to_string(itrack)), 1);
      module_manager.add_port(module_id, output_port, ModuleManager::MODULE_OUTPUT_PORT);
      break;
    }
    case BI_DIRECTION:
    default:
      vpr_printf(TIO_MESSAGE_ERROR, 
                 "(File: %s [LINE%d]) Invalid direction of rr_node %s[%lu][%lu]_in/out[%lu]!\n",
                 __FILE__, __LINE__, 
                 convert_chan_type_to_string(chan_type),
                 chan_coordinate.x(), chan_coordinate.y(), itrack);
      exit(1);
    }
  }
  /* Add ports at RIGHT/TOP side of the module */
  for (size_t itrack = 0; itrack < size_t(chan_width); ++itrack) {
    switch (chan_rr_nodes[itrack]->direction) {
    case INC_DIRECTION: {
      /* TODO: naming should be more flexible !!! */
      BasicPort output_port(std::string("out" + std::to_string(itrack)), 1);
      module_manager.add_port(module_id, output_port, ModuleManager::MODULE_OUTPUT_PORT);
      break;
    }
    case DEC_DIRECTION: {
      /* TODO: naming should be more flexible !!! */
      BasicPort input_port(std::string("in" + std::to_string(itrack)), 1);
      module_manager.add_port(module_id, input_port, ModuleManager::MODULE_INPUT_PORT);
      break;
    }
    case BI_DIRECTION:
    default:
      vpr_printf(TIO_MESSAGE_ERROR, 
                 "(File: %s [LINE%d]) Invalid direction of rr_node %s[%lu][%lu]_in/out[%lu]!\n",
                 __FILE__, __LINE__, 
                 convert_chan_type_to_string(chan_type),
                 chan_coordinate.x(), chan_coordinate.y(), itrack);
      exit(1);
    }
  }
  /* Add middle-point output for connection box inputs */
  for (size_t itrack = 0; itrack < size_t(chan_width); ++itrack) {
    /* TODO: naming should be more flexible !!! */
    BasicPort mid_output_port(std::string("mid_out" + std::to_string(itrack)), 1);
    module_manager.add_port(module_id, mid_output_port, ModuleManager::MODULE_OUTPUT_PORT);
  }

  /* dump module definition + ports */
  print_verilog_module_declaration(fp, module_manager, module_id);
  /* Finish dumping ports */

  /* Print short-wire connection: 
   *    
   *   in[i] ----------> out[i]
   *             |
   *             +-----> mid_out[i]
   */
  for (size_t itrack = 0; itrack < size_t(chan_width); ++itrack) {
    /* short connecting inputs and outputs: 
     * length of metal wire and parasitics are handled by semi-custom flow
     */
    BasicPort input_port(std::string("in" + std::to_string(itrack)), 1);
    BasicPort output_port(std::string("out" + std::to_string(itrack)), 1);
    BasicPort mid_output_port(std::string("mid_out" + std::to_string(itrack)), 1);
    print_verilog_wire_connection(fp, output_port, input_port, false);
    print_verilog_wire_connection(fp, mid_output_port, input_port, false);
  }

  /* Put an end to the Verilog module */
  print_verilog_module_end(fp, module_manager.module_name(module_id));

  /* Add an empty line as a splitter */
  fp << std::endl;

  /* Close file handler */
  fp.close();

  /* Add fname to the linked list */
  /* Uncomment this when it is ready
  routing_verilog_subckt_file_path_head = add_one_subckt_file_name_to_llist(routing_verilog_subckt_file_path_head, verilog_fname.c_str());  
   */

  /* Free */
  my_free(chan_rr_nodes);

  return;
}


static 
void dump_verilog_routing_chan_subckt(char* verilog_dir,
                                      char* subckt_dir,
                                      size_t rr_chan_subckt_id, 
                                      const RRChan& rr_chan) {
  FILE* fp = NULL;
  char* fname = NULL;

  /* Initial chan_prefix*/
  switch (rr_chan.get_type()) {
  case CHANX:
    /* Create file handler */
    fp = verilog_create_one_subckt_file(subckt_dir, "Routing Channel - X direction ", chanx_verilog_file_name_prefix, rr_chan_subckt_id, 0, &fname);
    /* Print preprocessing flags */
    verilog_include_defines_preproc_file(fp, verilog_dir);
    /* Comment lines */
    fprintf(fp, "//----- Verilog Module of Channel X [%lu] -----\n", rr_chan_subckt_id);
    break;
  case CHANY:
    /* Create file handler */
    fp = verilog_create_one_subckt_file(subckt_dir, "Routing Channel - Y direction ", chany_verilog_file_name_prefix, rr_chan_subckt_id, 0, &fname);
    /* Print preprocessing flags */
    verilog_include_defines_preproc_file(fp, verilog_dir);
    /* Comment lines */
    fprintf(fp, "//----- Verilog Module Channel Y [%lu] -----\n", rr_chan_subckt_id);
    break;
  default:
    vpr_printf(TIO_MESSAGE_ERROR, 
               "(File:%s, [LINE%d])Invalid Channel type! Should be CHANX or CHANY.\n",
               __FILE__, __LINE__);
    exit(1);
  }

  /* Chan subckt definition */
  fprintf(fp, "module %s ( \n", 
          gen_verilog_one_routing_channel_module_name(rr_chan.get_type(), rr_chan_subckt_id, -1));
  fprintf(fp, "\n");
  /* dump global ports */
  /*
  if (0 < dump_verilog_global_ports(fp, global_ports_head, TRUE, false)) {
    fprintf(fp, ",\n");
  }
  */
  /* Inputs and outputs,
   * Rules for CHANX:
   * print left-hand ports(in) first, then right-hand ports(out)
   * Rules for CHANX:
   * print bottom ports(in) first, then top ports(out)
   */
  for (size_t itrack = 0; itrack < rr_chan.get_chan_width(); ++itrack) {
    switch (rr_chan.get_node(itrack)->direction) {
    case INC_DIRECTION:
      fprintf(fp, "  input in%lu, //--- track %lu input \n", itrack, itrack);
      break;
    case DEC_DIRECTION:
      fprintf(fp, "  output out%lu, //--- track %lu output \n", itrack, itrack);
      break;
    case BI_DIRECTION:
    default:
      vpr_printf(TIO_MESSAGE_ERROR, 
                 "(File: %s [LINE%d]) Invalid direction of rr_node %s[%lu]_in/out[%lu]!\n",
                 __FILE__, __LINE__, 
                 convert_chan_type_to_string(rr_chan.get_type()),
                 rr_chan_subckt_id, itrack);
      exit(1);
    }
  }
  for (size_t itrack = 0; itrack < rr_chan.get_chan_width(); ++itrack) {
    switch (rr_chan.get_node(itrack)->direction) {
    case INC_DIRECTION:
      fprintf(fp, "  output out%lu, //--- track %lu output\n", itrack, itrack);
      break;
    case DEC_DIRECTION:
      fprintf(fp, "  input in%lu, //--- track %lu input \n", itrack, itrack);
      break;
    case BI_DIRECTION:
    default:
      vpr_printf(TIO_MESSAGE_ERROR, 
                 "(File: %s [LINE%d]) Invalid direction of rr_node %s[%lu]_in/out[%lu]!\n",
                 __FILE__, __LINE__, 
                 convert_chan_type_to_string(rr_chan.get_type()),
                 rr_chan_subckt_id, itrack);
      exit(1);
    }
  }
  /* Middle point output for connection box inputs */
  for (size_t itrack = 0; itrack < rr_chan.get_chan_width(); ++itrack) {
    fprintf(fp, "  output mid_out%lu", itrack);
    if (itrack < (rr_chan.get_chan_width() - 1)) {
      fprintf(fp, ",");
    }
    fprintf(fp, " // Middle output %lu to logic blocks \n", itrack);
  }
  fprintf(fp, "  );\n");

  /* Print segments models*/
  for (size_t itrack = 0; itrack < rr_chan.get_chan_width(); ++itrack) {
    /* short connecting inputs and outputs: 
     * length of metal wire and parasitics are handled by semi-custom flow
     */
    fprintf(fp, "assign out%lu = in%lu; \n", itrack, itrack); 
    fprintf(fp, "assign mid_out%lu = in%lu; \n", itrack, itrack);
  }

  fprintf(fp, "endmodule\n");

  /* Comment lines */
  fprintf(fp, 
          "//----- END Verilog Module of %s [%lu] -----\n\n", 
          convert_chan_type_to_string(rr_chan.get_type()),
          rr_chan_subckt_id);

  /* Close file handler */
  fclose(fp);

  /* Add fname to the linked list */
  routing_verilog_subckt_file_path_head = add_one_subckt_file_name_to_llist(routing_verilog_subckt_file_path_head, fname);  

  /* Free */
  my_free(fname);

  return;
}

static 
void dump_verilog_routing_chan_subckt(char* verilog_dir,
                                      char* subckt_dir,
                                      int x,  int y,
                                      t_rr_type chan_type, 
                                      int LL_num_rr_nodes, t_rr_node* LL_rr_node,
                                      t_ivec*** LL_rr_node_indices,
                                      t_rr_indexed_data* LL_rr_indexed_data,
                                      int num_segment) {
  int itrack, iseg, cost_index;
  int chan_width = 0;
  t_rr_node** chan_rr_nodes = NULL;
  FILE* fp = NULL;
  char* fname = NULL;

  /* Check */
  assert((!(0 > x))&&(!(x > (nx + 1)))); 
  assert((!(0 > y))&&(!(y > (ny + 1)))); 
  assert((CHANX == chan_type)||(CHANY == chan_type));

  /* Initial chan_prefix*/
  switch (chan_type) {
  case CHANX:
    /* Create file handler */
    fp = verilog_create_one_subckt_file(subckt_dir, "Routing Channel - X direction ", chanx_verilog_file_name_prefix, x, y, &fname);
    /* Print preprocessing flags */
    verilog_include_defines_preproc_file(fp, verilog_dir);
    /* Comment lines */
    fprintf(fp, "//----- Verilog Module of Channel X [%d][%d] -----\n", x, y);
    break;
  case CHANY:
    /* Create file handler */
    fp = verilog_create_one_subckt_file(subckt_dir, "Routing Channel - Y direction ", chany_verilog_file_name_prefix, x, y, &fname);
    /* Print preprocessing flags */
    verilog_include_defines_preproc_file(fp, verilog_dir);
    /* Comment lines */
    fprintf(fp, "//----- Verilog Module Channel Y [%d][%d] -----\n", x, y);
    break;
  default:
    vpr_printf(TIO_MESSAGE_ERROR, "(File:%s, [LINE%d])Invalid Channel type! Should be CHANX or CHANY.\n",
               __FILE__, __LINE__);
    exit(1);
  }

  /* Collect rr_nodes for Tracks for chanx[ix][iy] */
  chan_rr_nodes = get_chan_rr_nodes(&chan_width, chan_type, x, y,
                                    LL_num_rr_nodes, LL_rr_node, LL_rr_node_indices);

  /* Chan subckt definition */
  fprintf(fp, "module %s ( \n", 
          gen_verilog_one_routing_channel_module_name(chan_type, x, y));
  fprintf(fp, "\n");
  /* dump global ports */
  /*
  if (0 < dump_verilog_global_ports(fp, global_ports_head, TRUE, false)) {
    fprintf(fp, ",\n");
  }
   */
  /* Inputs and outputs,
   * Rules for CHANX:
   * print left-hand ports(in) first, then right-hand ports(out)
   * Rules for CHANX:
   * print bottom ports(in) first, then top ports(out)
   */
  for (itrack = 0; itrack < chan_width; itrack++) {
    switch (chan_rr_nodes[itrack]->direction) {
    case INC_DIRECTION:
      fprintf(fp, "  input in%d, //--- track %d input \n", itrack, itrack);
      break;
    case DEC_DIRECTION:
      fprintf(fp, "  output out%d, //--- track %d output \n", itrack, itrack);
      break;
    case BI_DIRECTION:
    default:
      vpr_printf(TIO_MESSAGE_ERROR, "(File: %s [LINE%d]) Invalid direction of rr_node chany[%d][%d]_in/out[%d]!\n",
                 __FILE__, __LINE__, x, y + 1, itrack);
      exit(1);
    }
  }
  for (itrack = 0; itrack < chan_width; itrack++) {
    switch (chan_rr_nodes[itrack]->direction) {
    case INC_DIRECTION:
      fprintf(fp, "  output out%d, //--- track %d output\n", itrack, itrack);
      break;
    case DEC_DIRECTION:
      fprintf(fp, "  input in%d, //--- track %d input \n", itrack, itrack);
      break;
    case BI_DIRECTION:
    default:
      vpr_printf(TIO_MESSAGE_ERROR, "(File: %s [LINE%d]) Invalid direction of rr_node chany[%d][%d]_in/out[%d]!\n",
                 __FILE__, __LINE__, x, y + 1, itrack);
      exit(1);
    }
  }
  /* Middle point output for connection box inputs */
  for (itrack = 0; itrack < chan_width; itrack++) {
    fprintf(fp, "  output mid_out%d", itrack);
    if (itrack < (chan_width - 1)) {
      fprintf(fp, ",");
    }
    fprintf(fp, " // Middle output %d to logic blocks \n", itrack);
  }
  fprintf(fp, "  );\n");

  /* Print segments models*/
  for (itrack = 0; itrack < chan_width; itrack++) {
    cost_index = chan_rr_nodes[itrack]->cost_index;
    iseg = LL_rr_indexed_data[cost_index].seg_index; 
    /* Check */
    assert((!(iseg < 0))&&(iseg < num_segment));
    /* short connecting inputs and outputs: 
     * length of metal wire and parasitics are handled by semi-custom flow
     */
    fprintf(fp, "assign out%d = in%d; \n", itrack, itrack); 
    fprintf(fp, "assign mid_out%d = in%d; \n", itrack, itrack);
  }

  fprintf(fp, "endmodule\n");

  /* Comment lines */
  switch (chan_type) {
  case CHANX:
    /* Comment lines */
    fprintf(fp, "//----- END Verilog Module of Channel X [%d][%d] -----\n\n", x, y);
    break;
  case CHANY:
    /* Comment lines */
    fprintf(fp, "//----- END Verilog Module of Channel Y [%d][%d] -----\n\n", x, y);
    break;
  default:
    vpr_printf(TIO_MESSAGE_ERROR, "(File:%s, [LINE%d])Invalid Channel type! Should be CHANX or CHANY.\n",
               __FILE__, __LINE__);
    exit(1);
  }

  /* Close file handler */
  fclose(fp);

  /* Add fname to the linked list */
  routing_verilog_subckt_file_path_head = add_one_subckt_file_name_to_llist(routing_verilog_subckt_file_path_head, fname);  

  /* Free */
  my_free(chan_rr_nodes);
  my_free(fname);

  return;
}

void dump_verilog_grid_side_pin_with_given_index(FILE* fp, t_rr_type pin_type, 
                                                 int pin_index, int side,
                                                 int x, int y,
                                                 int unique_x, int unique_y, /* If explicit, needs the coordinates of the mirror*/
                                                 boolean dump_port_type,
                                                 bool is_explicit_mapping) {
  int height;  
  t_type_ptr type = NULL;
  char* verilog_port_type = NULL;

  /* Check the file handler*/ 
  if (NULL == fp) {
    vpr_printf(TIO_MESSAGE_ERROR,"(File:%s,[LINE%d])Invalid file handler.\n", 
               __FILE__, __LINE__); 
    exit(1);
  }
  /* Check */
  assert((!(0 > x))&&(!(x > (nx + 1)))); 
  assert((!(0 > y))&&(!(y > (ny + 1)))); 
  type = grid[x][y].type;
  assert(NULL != type);

  assert((!(0 > pin_index))&&(pin_index < type->num_pins));
  assert((!(0 > side))&&(!(side > 3)));

  /* Assign the type of PIN*/ 
  switch (pin_type) {
  case IPIN:
  /* case SINK: */
    verilog_port_type = "output";
    break;
  /* case SOURCE: */
  case OPIN:
    verilog_port_type = "input";
    break;
  /* SINK and SOURCE are hypothesis nodes */
  default:
    vpr_printf(TIO_MESSAGE_ERROR, "(File:%s, [LINE%d])Invalid pin_type!\n", __FILE__, __LINE__);
    exit(1); 
  }

  /* Output the pins on the side*/ 
  height = get_grid_pin_height(x, y, pin_index);
  if (1 == type->pinloc[height][side][pin_index]) {
    /* Not sure if we need to plus a height */
    /* fprintf(fp, "grid_%d__%d__pin_%d__%d__%d_ ", x, y, height, side, pin_index); */
    if (TRUE == dump_port_type) {
      fprintf(fp, "%s ", verilog_port_type);
      is_explicit_mapping = false; /* Both cannot be true at the same time */
    }
    if (true == is_explicit_mapping) {
      fprintf(fp, ".%s(", gen_verilog_grid_one_pin_name(unique_x, unique_y, height, side, pin_index, TRUE));
    }
    fprintf(fp, "%s", gen_verilog_grid_one_pin_name(x, y, height, side, pin_index, TRUE));
    if (true == is_explicit_mapping) {
      fprintf(fp, ")");
    }
    if (TRUE == dump_port_type) {
      fprintf(fp, ",\n");
    }
  } else {
    vpr_printf(TIO_MESSAGE_ERROR, "(File:%s, [LINE%d])Fail to print a grid pin (x=%d, y=%d, height=%d, side=%d, index=%d)\n",
              __FILE__, __LINE__, x, y, height, side, pin_index);
    exit(1);
  } 

  return;
}

void dump_verilog_grid_side_pins(FILE* fp,
                           t_rr_type pin_type,
                           int x,
                           int y,
                           int side,
                           boolean dump_port_type) {
  int height, ipin, class_id;
  t_type_ptr type = NULL;
  enum e_pin_type pin_class_type;
  char* verilog_port_type = NULL;
  
  /* Check the file handler*/ 
  if (NULL == fp) {
    vpr_printf(TIO_MESSAGE_ERROR,"(File:%s,[LINE%d])Invalid file handler.\n", 
               __FILE__, __LINE__); 
    exit(1);
  }
  /* Check */
  assert((!(0 > x))&&(!(x > (nx + 1)))); 
  assert((!(0 > y))&&(!(y > (ny + 1)))); 
  type = grid[x][y].type;
  assert(NULL != type);
 
  /* Assign the type of PIN*/ 
  switch (pin_type) {
  case IPIN:
  /* case SINK: */
    pin_class_type = RECEIVER; /* This is the end of a route path*/ 
    verilog_port_type = "output";
    break;
  /* case SOURCE: */
  case OPIN:
    pin_class_type = DRIVER; /* This is the start of a route path */ 
    verilog_port_type = "input";
    break;
  /* SINK and SOURCE are hypothesis nodes */
  default:
    vpr_printf(TIO_MESSAGE_ERROR, "(File:%s, [LINE%d])Invalid pin_type!\n", __FILE__, __LINE__);
    exit(1); 
  }

  /* Output the pins on the side*/ 
  for (ipin = 0; ipin < type->num_pins; ipin++) {
    class_id = type->pin_class[ipin];
    height = get_grid_pin_height(x, y, ipin);
    if ((1 == type->pinloc[height][side][ipin])&&(pin_class_type == type->class_inf[class_id].type)) {
      if (TRUE == dump_port_type) {
        fprintf(fp, "%s ", verilog_port_type);
      }
      fprintf(fp, " grid_%d__%d__pin_%d__%d__%d_", x, y, height, side, ipin);
      if (TRUE == dump_port_type) {
        fprintf(fp, ",\n");
      }
    }
  } 
  
  return;
}

void dump_verilog_switch_box_chan_port(FILE* fp,
                                       t_sb* cur_sb_info, 
                                       int chan_side,
                                       t_rr_node* cur_rr_node,
                                       enum PORTS cur_rr_node_direction) {
  int index = -1;
  t_rr_type chan_rr_node_type;
  int chan_rr_node_x, chan_rr_node_y;

  /* Check the file handler*/ 
  if (NULL == fp) {
    vpr_printf(TIO_MESSAGE_ERROR,"(File:%s,[LINE%d])Invalid file handler.\n", 
               __FILE__, __LINE__); 
    exit(1);
  }

  /* Get the index in sb_info of cur_rr_node */
  index = get_rr_node_index_in_sb_info(cur_rr_node, (*cur_sb_info), chan_side, cur_rr_node_direction);
  /* Make sure this node is included in this sb_info */
  assert((-1 != index)&&(-1 != chan_side));

  get_chan_rr_node_coordinate_in_sb_info((*cur_sb_info), chan_side, 
                                         &chan_rr_node_type, &chan_rr_node_x, &chan_rr_node_y);

  assert(cur_rr_node->type == chan_rr_node_type);

  fprintf(fp, "%s_%d__%d__%s_%d_ ", 
          convert_chan_type_to_string(chan_rr_node_type),
          chan_rr_node_x, chan_rr_node_y, 
          convert_chan_rr_node_direction_to_string(cur_sb_info->chan_rr_node_direction[chan_side][index]),
          cur_rr_node->ptc_num);

  return;
}

static 
void dump_verilog_unique_switch_box_chan_port(FILE* fp,
                                              const RRGSB& rr_sb, 
                                              enum e_side chan_side,
                                              t_rr_node* cur_rr_node,
                                              enum PORTS cur_rr_node_direction) {
  int index = -1;
  t_rr_type chan_rr_node_type;
  DeviceCoordinator chan_rr_node_coordinator;

  /* Check the file handler*/ 
  if (NULL == fp) {
    vpr_printf(TIO_MESSAGE_ERROR,"(File:%s,[LINE%d])Invalid file handler.\n", 
               __FILE__, __LINE__); 
    exit(1);
  }

  /* Get the index in sb_info of cur_rr_node */
  index = rr_sb.get_node_index(cur_rr_node, chan_side, cur_rr_node_direction);
  /* Make sure this node is included in this sb_info */
  if (!((-1 != index)&&(NUM_SIDES != chan_side)))
  assert((-1 != index)&&(NUM_SIDES != chan_side));

  chan_rr_node_type = cur_rr_node->type;
  chan_rr_node_coordinator = rr_sb.get_side_block_coordinator(chan_side);

  fprintf(fp, "%s_%lu__%lu__%s_%d_ ", 
          convert_chan_type_to_string(chan_rr_node_type),
          chan_rr_node_coordinator.get_x(), chan_rr_node_coordinator.get_y(), 
          convert_chan_rr_node_direction_to_string(cur_rr_node_direction),
          index); /* use node index since ptc_num is no longer unique */

  return;
}


/* Print a short interconneciton in switch box
 * There are two cases should be noticed.
 * 1. The actual fan-in of cur_rr_node is 0. In this case,
      the cur_rr_node need to be short connected to itself which is on the opposite side of this switch
 * 2. The actual fan-in of cur_rr_node is 0. In this case,
 *    The cur_rr_node need to connected to the drive_rr_node
 */
static 
void dump_verilog_unique_switch_box_short_interc(FILE* fp, 
                                                 const RRGSB& rr_sb,
                                                 enum e_side chan_side,
                                                 t_rr_node* cur_rr_node,
                                                 int actual_fan_in,
                                                 t_rr_node* drive_rr_node) {
  /* Check the file handler*/ 
  if (NULL == fp) {
    vpr_printf(TIO_MESSAGE_ERROR,"(File:%s,[LINE%d])Invalid file handler.\n", 
               __FILE__, __LINE__); 
    exit(1);
  }

  /* Check */
  assert((0 == actual_fan_in)||(1 == actual_fan_in));

  char* chan_name = convert_chan_type_to_string(cur_rr_node->type);

  /* Get the index in sb_info of cur_rr_node */
  int index = rr_sb.get_node_index(cur_rr_node, chan_side, OUT_PORT);
  char* des_chan_port_name = "out"; 
  
  fprintf(fp, "//----- Short connection %s[%lu][%lu]_%s[%d] -----\n", 
          chan_name, rr_sb.get_sb_coordinator().get_x(), rr_sb.get_sb_coordinator().get_y(), des_chan_port_name, index);
  fprintf(fp, "assign "); 

  /* Output port */
  dump_verilog_unique_switch_box_chan_port(fp, rr_sb, chan_side, cur_rr_node, OUT_PORT);
  fprintf(fp, " = "); 

  /* Check the driver*/
  if (0 == actual_fan_in) {
    assert(drive_rr_node == cur_rr_node);
  } else {
    assert (1 == actual_fan_in);
  }

  int grid_x = drive_rr_node->xlow; 
  int grid_y = drive_rr_node->ylow; /*Plus the offset in function fprint_grid_side_pin_with_given_index */
  switch (drive_rr_node->type) {
  /* case SOURCE: */
  case OPIN:
    /* Find grid_x and grid_y */
    /* Print a grid pin */
    dump_verilog_grid_side_pin_with_given_index(fp, IPIN, /* this is an input of a Switch Box */
                                                drive_rr_node->ptc_num, 
                                                rr_sb.get_opin_node_grid_side(drive_rr_node),
                                                grid_x, grid_y, 
                                                0, 0, /* No explicit mapping*/
                                                FALSE, false); /* Do not dump the direction of the port! */
    break;
  case CHANX:
  case CHANY:
    enum e_side side;
    /* Should an input */
    if (cur_rr_node == drive_rr_node) {
      /* To be strict, the input should locate on the opposite side. 
       * Use the else part if this may change in some architecture.
       */
      Side side_manager(chan_side);
      side = side_manager.get_opposite(); 
    } else {
      rr_sb.get_node_side_and_index(drive_rr_node, IN_PORT, &side, &index);
      assert ( -1 != index ); 
      assert ( NUM_SIDES != side );
    }
    /* We need to be sure that drive_rr_node is part of the SB */
    dump_verilog_unique_switch_box_chan_port(fp, rr_sb, side, drive_rr_node, IN_PORT);
    break;
  /* SOURCE is invalid as well */
  default: /* IPIN, SINK are invalid*/
    vpr_printf(TIO_MESSAGE_ERROR, "(File:%s, [LINE%d])Invalid rr_node type! Should be [OPIN|CHANX|CHANY].\n",
               __FILE__, __LINE__);
    exit(1);
  }

  /* END */
  fprintf(fp, ";\n");

  return;
}


/* Print a short interconneciton in switch box
 * There are two cases should be noticed.
 * 1. The actual fan-in of cur_rr_node is 0. In this case,
      the cur_rr_node need to be short connected to itself which is on the opposite side of this switch
 * 2. The actual fan-in of cur_rr_node is 0. In this case,
 *    The cur_rr_node need to connected to the drive_rr_node
 */
void dump_verilog_switch_box_short_interc(FILE* fp, 
                                          t_sb* cur_sb_info,
                                          int chan_side,
                                          t_rr_node* cur_rr_node,
                                          int actual_fan_in,
                                          t_rr_node* drive_rr_node,
                                          bool is_explicit_mapping) {
  int side, index; 
  int grid_x, grid_y;
  char* chan_name = NULL;
  char* des_chan_port_name = NULL;

  /* Check the file handler*/ 
  if (NULL == fp) {
    vpr_printf(TIO_MESSAGE_ERROR,"(File:%s,[LINE%d])Invalid file handler.\n", 
               __FILE__, __LINE__); 
    exit(1);
  }

  /* Check */
  assert((!(0 > cur_sb_info->x))&&(!(cur_sb_info->x > (nx + 1)))); 
  assert((!(0 > cur_sb_info->y))&&(!(cur_sb_info->y > (ny + 1)))); 
  assert((0 == actual_fan_in)||(1 == actual_fan_in));

  chan_name = convert_chan_type_to_string(cur_rr_node->type);

  /* Get the index in sb_info of cur_rr_node */
  index = get_rr_node_index_in_sb_info(cur_rr_node, (*cur_sb_info), chan_side, OUT_PORT);
  des_chan_port_name = "out"; 
  
  fprintf(fp, "//----- Short connection %s[%d][%d]_%s[%d] -----\n", 
          chan_name, cur_sb_info->x, cur_sb_info->y, des_chan_port_name, cur_rr_node->ptc_num);
  fprintf(fp, "assign "); 

  /* Output port */
  dump_verilog_switch_box_chan_port(fp, cur_sb_info, chan_side, cur_rr_node, OUT_PORT);
  fprintf(fp, " = "); 

  /* Check the driver*/
  if (0 == actual_fan_in) {
    assert(drive_rr_node == cur_rr_node);
  } else {
    /* drive_rr_node = &(rr_node[cur_rr_node->prev_node]); */
    assert(1 == rr_node_drive_switch_box(drive_rr_node, cur_rr_node, cur_sb_info->x, cur_sb_info->y, chan_side));
  }
  switch (drive_rr_node->type) {
  /* case SOURCE: */
  case OPIN:
    /* Indicate a CLB Outpin*/
    /* Search all the sides of a SB, see this drive_rr_node is an INPUT of this SB */
    get_rr_node_side_and_index_in_sb_info(drive_rr_node, (*cur_sb_info), IN_PORT, &side, &index);
    /* We need to be sure that drive_rr_node is part of the SB */
    assert((-1 != index)&&(-1 != side));
    /* Find grid_x and grid_y */
    grid_x = drive_rr_node->xlow; 
    grid_y = drive_rr_node->ylow; /*Plus the offset in function fprint_grid_side_pin_with_given_index */
    /* Print a grid pin */
    dump_verilog_grid_side_pin_with_given_index(fp, IPIN, /* this is an input of a Switch Box */
                                                drive_rr_node->ptc_num, 
                                                cur_sb_info->opin_rr_node_grid_side[side][index],
                                                grid_x, grid_y, 
                                                0, /*Used in more recent version*/
                                                0, /*Used in more recent version*/
                                                FALSE, is_explicit_mapping); /* Do not dump the direction of the port! */
    break;
  case CHANX:
  case CHANY:
    /* Should an input */
    if (cur_rr_node == drive_rr_node) {
      /* To be strict, the input should locate on the opposite side. 
       * Use the else part if this may change in some architecture.
       */
      side = get_opposite_side(chan_side); 
      index = get_rr_node_index_in_sb_info(drive_rr_node, (*cur_sb_info), side, IN_PORT);
    } else {
      get_rr_node_side_and_index_in_sb_info(drive_rr_node, (*cur_sb_info), IN_PORT, &side, &index);
    }
    /* We need to be sure that drive_rr_node is part of the SB */
    assert((-1 != index)&&(-1 != side));
    dump_verilog_switch_box_chan_port(fp, cur_sb_info, side, drive_rr_node, IN_PORT);
    break;
  /* SOURCE is invalid as well */
  default: /* IPIN, SINK are invalid*/
    vpr_printf(TIO_MESSAGE_ERROR, "(File:%s, [LINE%d])Invalid rr_node type! Should be [OPIN|CHANX|CHANY].\n",
               __FILE__, __LINE__);
    exit(1);
  }

  /* END */
  fprintf(fp, ";\n");

  return;
}

/* Print the SPICE netlist of multiplexer that drive this rr_node */
void dump_verilog_switch_box_mux(t_sram_orgz_info* cur_sram_orgz_info,
                                 FILE* fp, 
                                 t_sb* cur_sb_info, 
                                 int chan_side,
                                 t_rr_node* cur_rr_node,
                                 int mux_size,
                                 t_rr_node** drive_rr_nodes,
                                 int switch_index,
                                 bool is_explicit_mapping) {
  int inode, side, index, input_cnt = 0;
  int grid_x, grid_y;
  t_spice_model* verilog_model = NULL;
  int mux_level, path_id, cur_num_sram;
  int num_mux_sram_bits = 0;
  int* mux_sram_bits = NULL;
  int num_mux_conf_bits = 0;
  int num_mux_reserved_conf_bits = 0;
  int cur_bl, cur_wl;
  t_spice_model* mem_model = NULL;
  char* mem_subckt_name = NULL;

  /* Check the file handler*/ 
  if (NULL == fp) {
    vpr_printf(TIO_MESSAGE_ERROR,"(File:%s,[LINE%d])Invalid file handler.\n", 
               __FILE__, __LINE__); 
    exit(1);
  }

  /* Check */
  assert((!(0 > cur_sb_info->x))&&(!(cur_sb_info->x > (nx + 1)))); 
  assert((!(0 > cur_sb_info->y))&&(!(cur_sb_info->y > (ny + 1)))); 

  /* Check current rr_node is CHANX or CHANY*/
  assert((CHANX == cur_rr_node->type)||(CHANY == cur_rr_node->type));
  
  /* Allocate drive_rr_nodes according to the fan-in*/
  assert((2 == mux_size)||(2 < mux_size));

  /* Get verilog model*/
  verilog_model = switch_inf[switch_index].spice_model;
  /* Specify the input bus */
  fprintf(fp, "wire [0:%d] %s_size%d_%d_inbus;\n",
          mux_size - 1,
          verilog_model->prefix, mux_size, verilog_model->cnt);
  char* name_mux = (char *) my_malloc(sizeof(char)*(1 
                                                    + strlen(verilog_model->prefix) + 5
                                                    + strlen(my_itoa(mux_size)) + 1 
                                                    + strlen(my_itoa(verilog_model->cnt)) + 5));
  sprintf(name_mux, "/%s_size%d_%d_/in", verilog_model->prefix, mux_size, verilog_model->cnt);
  char* path_hierarchy = (char *) my_malloc(sizeof(char)*(strlen(gen_verilog_one_sb_instance_name(cur_sb_info)))); 
  path_hierarchy = gen_verilog_one_sb_instance_name(cur_sb_info);
  cur_rr_node->name_mux = my_strcat(path_hierarchy,name_mux);
  /* Input ports*/
  /* Connect input ports to bus */
  for (inode = 0; inode < mux_size; inode++) {
    switch (drive_rr_nodes[inode]->type) {
    /* case SOURCE: */
    case OPIN:
      /* Indicate a CLB Outpin*/
      /* Search all the sides of a SB, see this drive_rr_node is an INPUT of this SB */
      get_rr_node_side_and_index_in_sb_info(drive_rr_nodes[inode], (*cur_sb_info), IN_PORT, &side, &index);
      /* We need to be sure that drive_rr_node is part of the SB */
      if (!((-1 != index)&&(-1 != side))) {
      assert((-1 != index)&&(-1 != side));
      }
      /* Find grid_x and grid_y */
      grid_x = drive_rr_nodes[inode]->xlow; 
      grid_y = drive_rr_nodes[inode]->ylow; /*Plus the offset in function fprint_grid_side_pin_with_given_index */
      //const RRGSB& unique_mirror = device_rr_gsb.get_cb_unique_module(cb_type, coordinator);
      /* Print a grid pin */
      fprintf(fp, "assign %s_size%d_%d_inbus[%d] = ",
              verilog_model->prefix, mux_size, verilog_model->cnt, input_cnt);
      dump_verilog_grid_side_pin_with_given_index(fp, IPIN, drive_rr_nodes[inode]->ptc_num, 
                                                  cur_sb_info->opin_rr_node_grid_side[side][index],
                                                  grid_x, grid_y,
                                                  0,/*Used in more recent version*/
                                                  0,/*Used in more recent version*/
                                                  FALSE, is_explicit_mapping);
      fprintf(fp, ";\n");
      input_cnt++;
      break;
    case CHANX:
    case CHANY:
      /* Should be an input ! */
      get_rr_node_side_and_index_in_sb_info(drive_rr_nodes[inode], (*cur_sb_info), IN_PORT, &side, &index);
      /* We need to be sure that drive_rr_node is part of the SB */
      assert((-1 != index)&&(-1 != side));
      fprintf(fp, "assign %s_size%d_%d_inbus[%d] = ",
              verilog_model->prefix, mux_size, verilog_model->cnt, input_cnt);
      dump_verilog_switch_box_chan_port(fp, cur_sb_info, side, drive_rr_nodes[inode], IN_PORT);
      fprintf(fp, ";\n");
      input_cnt++;
      break;
    default: /* IPIN, SINK are invalid*/
      vpr_printf(TIO_MESSAGE_ERROR, "(File:%s, [LINE%d])Invalid rr_node type! Should be [OPIN|CHANX|CHANY].\n",
                 __FILE__, __LINE__);
      exit(1);
    }
  }
  assert(input_cnt == mux_size);

  /* Print SRAMs that configure this MUX */
  /* cur_num_sram = sram_verilog_model->cnt; */
  cur_num_sram = get_sram_orgz_info_num_mem_bit(cur_sram_orgz_info); 
  get_sram_orgz_info_num_blwl(cur_sram_orgz_info, &cur_bl, &cur_wl);
  /* connect to reserved BL/WLs ? */
  num_mux_reserved_conf_bits = count_num_reserved_conf_bits_one_spice_model(verilog_model, 
                                                                            cur_sram_orgz_info->type, 
                                                                            mux_size);
  /* Get the number of configuration bits required by this MUX */
  num_mux_conf_bits = count_num_conf_bits_one_spice_model(verilog_model, 
                                                          cur_sram_orgz_info->type, 
                                                          mux_size);

  /* Dump the configuration port bus */
  dump_verilog_mux_config_bus(fp, verilog_model, cur_sram_orgz_info,
                              mux_size, cur_num_sram, num_mux_reserved_conf_bits, num_mux_conf_bits); 

  /* Dump ports visible only during formal verification */
  fprintf(fp, "\n");
  fprintf(fp, "`ifdef %s\n", verilog_formal_verification_preproc_flag);
  /*
  dump_verilog_formal_verification_sram_ports(fp, cur_sram_orgz_info, 
                                              cur_num_sram, 
                                              cur_num_sram + num_mux_conf_bits - 1,
                                              VERILOG_PORT_WIRE);
  fprintf(fp, ";\n");
  */
  dump_verilog_formal_verification_mux_sram_ports_wiring(fp, cur_sram_orgz_info,
                                                         verilog_model, mux_size,
                                                         cur_num_sram, 
                                                         cur_num_sram + num_mux_conf_bits - 1);
  
  fprintf(fp, "`endif\n");
  
  /* Now it is the time print the SPICE netlist of MUX*/
  fprintf(fp, "%s_size%d %s_size%d_%d_ (", 
          verilog_model->prefix, mux_size,
          verilog_model->prefix, mux_size, verilog_model->cnt);

  /* Dump global ports */
  if  (0 < rec_dump_verilog_spice_model_global_ports(fp, verilog_model, FALSE, FALSE, my_bool_to_boolean(is_explicit_mapping), TRUE)) {
    fprintf(fp, ",\n");
  }
  if (true == is_explicit_mapping) {
    fprintf(fp, ".in(");
  }
  fprintf(fp, "%s_size%d_%d_inbus",
          verilog_model->prefix, mux_size, verilog_model->cnt);
  if (true == is_explicit_mapping) {
    fprintf(fp, ")");
  }
    fprintf(fp, " ,");

  /* Output port */
  if (true == is_explicit_mapping) {
    fprintf(fp, ".out(");
  }
  dump_verilog_switch_box_chan_port(fp, cur_sb_info, chan_side, cur_rr_node, OUT_PORT);
  if (true == is_explicit_mapping) {
    fprintf(fp, ")");
  }
  /* Add a comma because dump_verilog_switch_box_chan_port does not add so  */
  fprintf(fp, ", ");
  
  /* Different design technology requires different configuration bus! */
  dump_verilog_mux_config_bus_ports(fp, verilog_model, cur_sram_orgz_info,
                                    mux_size, cur_num_sram,
                                    num_mux_reserved_conf_bits, num_mux_conf_bits,
                                    is_explicit_mapping);

  fprintf(fp, ");\n");

  /* Configuration bits for this MUX*/
  path_id = DEFAULT_PATH_ID;
  for (inode = 0; inode < mux_size; inode++) {
    if (drive_rr_nodes[inode] == &(rr_node[cur_rr_node->prev_node])) {
      path_id = inode; 
      cur_rr_node->id_path = inode;
      break;
    }
  }

  /* Depend on both technology and structure of this MUX*/
  switch (verilog_model->design_tech) {
  case SPICE_MODEL_DESIGN_CMOS:
    decode_cmos_mux_sram_bits(verilog_model, mux_size, path_id, &num_mux_sram_bits, &mux_sram_bits, &mux_level);
    break;
  case SPICE_MODEL_DESIGN_RRAM:
    decode_rram_mux(verilog_model, mux_size, path_id, &num_mux_sram_bits, &mux_sram_bits, &mux_level);
    break;
  default:
    vpr_printf(TIO_MESSAGE_ERROR,"(File:%s,[LINE%d])Invalid design technology for verilog model (%s)!\n",
               __FILE__, __LINE__, verilog_model->name);
    exit(1);
  }
  
  /* Print the encoding in SPICE netlist for debugging */
  switch (verilog_model->design_tech) {
  case SPICE_MODEL_DESIGN_CMOS:
    fprintf(fp, "//----- SRAM bits for MUX[%d], level=%d, select_path_id=%d. -----\n", 
            verilog_model->cnt, mux_level, path_id);
    fprintf(fp, "//----- From LSB(LEFT) TO MSB (RIGHT) -----\n");
    fprintf(fp, "//-----");
    fprint_commented_sram_bits(fp, num_mux_sram_bits, mux_sram_bits);
    fprintf(fp, "-----\n");
    break;
  case SPICE_MODEL_DESIGN_RRAM:
    fprintf(fp, "//----- BL/WL bits for 4T1R MUX[%d], level=%d, select_path_id=%d. -----\n", 
            verilog_model->cnt, mux_level, path_id);
    fprintf(fp, "//----- From LSB(LEFT) TO MSB (RIGHT) -----\n");
    fprintf(fp, "//---- BL: ");
    fprint_commented_sram_bits(fp, num_mux_sram_bits/2, mux_sram_bits);
    fprintf(fp, "-----\n");
    fprintf(fp, "//----- From LSB(LEFT) TO MSB (RIGHT) -----\n");
    fprintf(fp, "//---- WL: ");
    fprint_commented_sram_bits(fp, num_mux_sram_bits/2, mux_sram_bits + num_mux_sram_bits/2);
    fprintf(fp, "-----\n");
    break;
  default:
    vpr_printf(TIO_MESSAGE_ERROR,"(File:%s,[LINE%d])Invalid design technology for verilog model (%s)!\n",
               __FILE__, __LINE__, verilog_model->name);
  }

  get_sram_orgz_info_mem_model(cur_sram_orgz_info, &mem_model);
  /* Dump sram modules */
  switch (verilog_model->design_tech) {
  case SPICE_MODEL_DESIGN_CMOS:
    /* Call the memory module defined for this SRAM-based MUX! */
    mem_subckt_name = generate_verilog_mux_subckt_name(verilog_model, mux_size, verilog_mem_posfix);
    fprintf(fp, "%s %s_%d_ ( ", 
            mem_subckt_name, mem_subckt_name, verilog_model->cnt);
    dump_verilog_mem_sram_submodule(fp, cur_sram_orgz_info, verilog_model, mux_size, mem_model, 
                                    cur_num_sram, cur_num_sram + num_mux_conf_bits - 1,
                                    my_bool_to_boolean(is_explicit_mapping)); 
    fprintf(fp, ");\n");
    /* update the number of memory bits */
    update_sram_orgz_info_num_mem_bit(cur_sram_orgz_info, cur_num_sram + num_mux_conf_bits);
    break;
  case SPICE_MODEL_DESIGN_RRAM:
    /* RRAM-based MUX does not need any SRAM dumping
     * But we have to get the number of configuration bits required by this MUX 
     * and update the number of memory bits 
     */
    update_sram_orgz_info_num_mem_bit(cur_sram_orgz_info, cur_num_sram + num_mux_conf_bits);
    update_sram_orgz_info_num_blwl(cur_sram_orgz_info, 
                                   cur_bl + num_mux_conf_bits, 
                                   cur_wl + num_mux_conf_bits);
    break;  
  default:
    vpr_printf(TIO_MESSAGE_ERROR,"(File:%s,[LINE%d])Invalid design technology for verilog model (%s)!\n",
               __FILE__, __LINE__, verilog_model->name);
  }


  /* update sram counter */
  verilog_model->cnt++;

  /* Free */
  my_free(mux_sram_bits);
  my_free(mem_subckt_name);

  return;
}

/* Print the SPICE netlist of multiplexer that drive this rr_node */
static  
void dump_verilog_unique_switch_box_mux(t_sram_orgz_info* cur_sram_orgz_info,
                                        FILE* fp, 
                                        const RRGSB& rr_sb, 
                                        enum e_side chan_side,
                                        t_rr_node* cur_rr_node,
                                        int mux_size,
                                        t_rr_node** drive_rr_nodes,
                                        int switch_index,
                                        bool is_explicit_mapping) {
  int input_cnt = 0;
  t_spice_model* verilog_model = NULL;
  int mux_level, path_id, cur_num_sram;
  int num_mux_sram_bits = 0;
  int* mux_sram_bits = NULL;
  int num_mux_conf_bits = 0;
  int num_mux_reserved_conf_bits = 0;
  int cur_bl, cur_wl;
  t_spice_model* mem_model = NULL;
  char* mem_subckt_name = NULL;
  int num_input_port, num_output_port;

  /* Check the file handler*/ 
  if (NULL == fp) {
    vpr_printf(TIO_MESSAGE_ERROR,"(File:%s,[LINE%d])Invalid file handler.\n", 
               __FILE__, __LINE__); 
    exit(1);
  }

  /* Check */
  /* Check current rr_node is CHANX or CHANY*/
  assert((CHANX == cur_rr_node->type)||(CHANY == cur_rr_node->type));
  
  /* Allocate drive_rr_nodes according to the fan-in*/
  assert((2 == mux_size)||(2 < mux_size));

  /* Get verilog model*/
  verilog_model = switch_inf[switch_index].spice_model;
  /* Specify the input bus */
  fprintf(fp, "wire [0:%d] %s_size%d_%d_inbus;\n",
          mux_size - 1,
          verilog_model->prefix, mux_size, verilog_model->cnt);
  char* name_mux = (char *) my_malloc(sizeof(char)*(1 
                                                    + strlen(verilog_model->prefix) + 5
                                                    + strlen(my_itoa(mux_size)) + 1 
                                                    + strlen(my_itoa(verilog_model->cnt)) + 5));
  sprintf(name_mux, "/%s_size%d_%d_/in", verilog_model->prefix, mux_size, verilog_model->cnt);

  const char* path_hierarchy = rr_sb.gen_sb_verilog_instance_name();
  cur_rr_node->name_mux = my_strcat(path_hierarchy, name_mux);

  /* Input ports*/
  /* Connect input ports to bus */
  for (size_t inode = 0; inode < size_t(mux_size); ++inode) {
    enum e_side side;
    int index;
    int grid_x = drive_rr_nodes[inode]->xlow; 
    int grid_y = drive_rr_nodes[inode]->ylow; /*Plus the offset in function fprint_grid_side_pin_with_given_index */
    switch (drive_rr_nodes[inode]->type) {
    /* case SOURCE: */
    case OPIN:
      /* Indicate a CLB Outpin*/
      /* Find grid_x and grid_y */
      /* Print a grid pin */
      fprintf(fp, "assign %s_size%d_%d_inbus[%d] = ",
              verilog_model->prefix, mux_size, verilog_model->cnt, input_cnt);
      dump_verilog_grid_side_pin_with_given_index(fp, IPIN, drive_rr_nodes[inode]->ptc_num, 
                                                  rr_sb.get_opin_node_grid_side(drive_rr_nodes[inode]),
                                                  grid_x, grid_y,
                                                  0,0,/*No explicit mapping */
                                                  FALSE, false);
      fprintf(fp, ";\n");
      input_cnt++;
      break;
    case CHANX:
    case CHANY:
      /* Should be an input ! */
      rr_sb.get_node_side_and_index(drive_rr_nodes[inode], IN_PORT, &side, &index);
      /* We need to be sure that drive_rr_node is part of the SB */
      assert((-1 != index) && (NUM_SIDES != side));
      fprintf(fp, "assign %s_size%d_%d_inbus[%d] = ",
              verilog_model->prefix, mux_size, verilog_model->cnt, input_cnt);
      dump_verilog_unique_switch_box_chan_port(fp, rr_sb, side, drive_rr_nodes[inode], IN_PORT);
      fprintf(fp, ";\n");
      input_cnt++;
      break;
    default: /* IPIN, SINK are invalid*/
      vpr_printf(TIO_MESSAGE_ERROR, "(File:%s, [LINE%d])Invalid rr_node type! Should be [OPIN|CHANX|CHANY].\n",
                 __FILE__, __LINE__);
      exit(1);
    }
  }
  assert(input_cnt == mux_size);

  /* Print SRAMs that configure this MUX */
  /* cur_num_sram = sram_verilog_model->cnt; */
  cur_num_sram = get_sram_orgz_info_num_mem_bit(cur_sram_orgz_info); 
  get_sram_orgz_info_num_blwl(cur_sram_orgz_info, &cur_bl, &cur_wl);
  /* connect to reserved BL/WLs ? */
  num_mux_reserved_conf_bits = count_num_reserved_conf_bits_one_spice_model(verilog_model, 
                                                                            cur_sram_orgz_info->type, 
                                                                            mux_size);
  /* Get the number of configuration bits required by this MUX */
  num_mux_conf_bits = count_num_conf_bits_one_spice_model(verilog_model, 
                                                          cur_sram_orgz_info->type, 
                                                          mux_size);

  /* Dump the configuration port bus */
  dump_verilog_mux_config_bus(fp, verilog_model, cur_sram_orgz_info,
                              mux_size, cur_num_sram, num_mux_reserved_conf_bits, num_mux_conf_bits); 

  /* Dump ports visible only during formal verification */
  fprintf(fp, "\n");
  fprintf(fp, "`ifdef %s\n", verilog_formal_verification_preproc_flag);
  /*
  dump_verilog_formal_verification_sram_ports(fp, cur_sram_orgz_info, 
                                              cur_num_sram, 
                                              cur_num_sram + num_mux_conf_bits - 1,
                                              VERILOG_PORT_WIRE);
  fprintf(fp, ";\n");
  */
  dump_verilog_formal_verification_mux_sram_ports_wiring(fp, cur_sram_orgz_info,
                                                         verilog_model, mux_size,
                                                         cur_num_sram, 
                                                         cur_num_sram + num_mux_conf_bits - 1);
  
  fprintf(fp, "`endif\n");
  
  /* Now it is the time print the SPICE netlist of MUX*/
  fprintf(fp, "%s_size%d %s_size%d_%d_ (", 
          verilog_model->prefix, mux_size,
          verilog_model->prefix, mux_size, verilog_model->cnt);

  /* Dump global ports */
  if  (0 < rec_dump_verilog_spice_model_global_ports(fp, verilog_model, FALSE, FALSE, my_bool_to_boolean(is_explicit_mapping), TRUE)) {
    fprintf(fp, ",\n");
  }

    t_spice_model_port** input_port = find_spice_model_ports(verilog_model, SPICE_MODEL_PORT_INPUT, &num_input_port, TRUE);
    t_spice_model_port** output_port = find_spice_model_ports(verilog_model, SPICE_MODEL_PORT_OUTPUT, &num_output_port, TRUE);
  if (TRUE == is_explicit_mapping) {
    fprintf(fp, ".%s(",
            input_port[0]->prefix);
    fprintf(fp, "%s_size%d_%d_inbus), ",
            verilog_model->prefix, mux_size, verilog_model->cnt);
  }  
  else {
  fprintf(fp, "%s_size%d_%d_inbus, ",
          verilog_model->prefix, mux_size, verilog_model->cnt);
  }
  /* Output port */
  if (TRUE == is_explicit_mapping) {
    fprintf(fp, ".%s(",
            output_port[0]->prefix);
    dump_verilog_unique_switch_box_chan_port(fp, rr_sb, chan_side, cur_rr_node, OUT_PORT);
    fprintf(fp, ")");
  }
  else {
    dump_verilog_unique_switch_box_chan_port(fp, rr_sb, chan_side, cur_rr_node, OUT_PORT);
  }
  /* Add a comma because dump_verilog_switch_box_chan_port does not add so  */
  fprintf(fp, ", ");
  
  /* Different design technology requires different configuration bus! */
  dump_verilog_mux_config_bus_ports(fp, verilog_model, cur_sram_orgz_info,
                                    mux_size, cur_num_sram, num_mux_reserved_conf_bits, 
                                    num_mux_conf_bits, is_explicit_mapping);

  fprintf(fp, ");\n");

  /* Configuration bits for this MUX*/
  path_id = DEFAULT_PATH_ID;
  for (int inode = 0; inode < mux_size; ++inode) {
    if (drive_rr_nodes[inode] == &(rr_node[cur_rr_node->prev_node])) {
      path_id = inode; 
      cur_rr_node->id_path = inode;
      break;
    }
  }

  /* Depend on both technology and structure of this MUX*/
  switch (verilog_model->design_tech) {
  case SPICE_MODEL_DESIGN_CMOS:
    decode_cmos_mux_sram_bits(verilog_model, mux_size, path_id, &num_mux_sram_bits, &mux_sram_bits, &mux_level);
    break;
  case SPICE_MODEL_DESIGN_RRAM:
    decode_rram_mux(verilog_model, mux_size, path_id, &num_mux_sram_bits, &mux_sram_bits, &mux_level);
    break;
  default:
    vpr_printf(TIO_MESSAGE_ERROR,"(File:%s,[LINE%d])Invalid design technology for verilog model (%s)!\n",
               __FILE__, __LINE__, verilog_model->name);
    exit(1);
  }
  
  /* Print the encoding in SPICE netlist for debugging */
  switch (verilog_model->design_tech) {
  case SPICE_MODEL_DESIGN_CMOS:
    fprintf(fp, "//----- SRAM bits for MUX[%d], level=%d, select_path_id=%d. -----\n", 
            verilog_model->cnt, mux_level, path_id);
    fprintf(fp, "//----- From LSB(LEFT) TO MSB (RIGHT) -----\n");
    fprintf(fp, "//-----");
    fprint_commented_sram_bits(fp, num_mux_sram_bits, mux_sram_bits);
    fprintf(fp, "-----\n");
    break;
  case SPICE_MODEL_DESIGN_RRAM:
    fprintf(fp, "//----- BL/WL bits for 4T1R MUX[%d], level=%d, select_path_id=%d. -----\n", 
            verilog_model->cnt, mux_level, path_id);
    fprintf(fp, "//----- From LSB(LEFT) TO MSB (RIGHT) -----\n");
    fprintf(fp, "//---- BL: ");
    fprint_commented_sram_bits(fp, num_mux_sram_bits/2, mux_sram_bits);
    fprintf(fp, "-----\n");
    fprintf(fp, "//----- From LSB(LEFT) TO MSB (RIGHT) -----\n");
    fprintf(fp, "//---- WL: ");
    fprint_commented_sram_bits(fp, num_mux_sram_bits/2, mux_sram_bits + num_mux_sram_bits/2);
    fprintf(fp, "-----\n");
    break;
  default:
    vpr_printf(TIO_MESSAGE_ERROR,"(File:%s,[LINE%d])Invalid design technology for verilog model (%s)!\n",
               __FILE__, __LINE__, verilog_model->name);
  }

  get_sram_orgz_info_mem_model(cur_sram_orgz_info, &mem_model);
  /* Dump sram modules */
  switch (verilog_model->design_tech) {
  case SPICE_MODEL_DESIGN_CMOS:
    /* Call the memory module defined for this SRAM-based MUX! */
    mem_subckt_name = generate_verilog_mux_subckt_name(verilog_model, mux_size, verilog_mem_posfix);
    fprintf(fp, "%s %s_%d_ ( ", 
            mem_subckt_name, mem_subckt_name, verilog_model->cnt);
    dump_verilog_mem_sram_submodule(fp, cur_sram_orgz_info, 
                                    verilog_model, mux_size, mem_model, 
                                    cur_num_sram, cur_num_sram + num_mux_conf_bits - 1,
                                    is_explicit_mapping); 
    fprintf(fp, ");\n");
    /* update the number of memory bits */
    update_sram_orgz_info_num_mem_bit(cur_sram_orgz_info, cur_num_sram + num_mux_conf_bits);
    break;
  case SPICE_MODEL_DESIGN_RRAM:
    /* RRAM-based MUX does not need any SRAM dumping
     * But we have to get the number of configuration bits required by this MUX 
     * and update the number of memory bits 
     */
    update_sram_orgz_info_num_mem_bit(cur_sram_orgz_info, cur_num_sram + num_mux_conf_bits);
    update_sram_orgz_info_num_blwl(cur_sram_orgz_info, 
                                   cur_bl + num_mux_conf_bits, 
                                   cur_wl + num_mux_conf_bits);
    break;  
  default:
    vpr_printf(TIO_MESSAGE_ERROR,"(File:%s,[LINE%d])Invalid design technology for verilog model (%s)!\n",
               __FILE__, __LINE__, verilog_model->name);
  }


  /* update sram counter */
  verilog_model->cnt++;

  /* Free */
  my_free(mux_sram_bits);
  my_free(mem_subckt_name);

  return;
}


/* Count the number of configuration bits of a rr_node*/
int count_verilog_switch_box_interc_conf_bits(t_sram_orgz_info* cur_sram_orgz_info,
                                              t_sb cur_sb_info, int chan_side, 
                                              t_rr_node* cur_rr_node) {
  int num_conf_bits = 0;
  int switch_idx = 0;
  int num_drive_rr_nodes = 0;
  
  if (NULL == cur_rr_node) {
    vpr_printf(TIO_MESSAGE_ERROR, "(File:%s, [LINE%d])NULL cur_rr_node!\n",
               __FILE__, __LINE__);
    exit(1);    
    return num_conf_bits;
  }

  /* Determine if the interc lies inside a channel wire, that is interc between segments */
  if (1 == is_rr_node_exist_opposite_side_in_sb_info(cur_sb_info, cur_rr_node, chan_side)) {
    num_drive_rr_nodes = 0;
  } else {
    num_drive_rr_nodes = cur_rr_node->num_drive_rr_nodes;
  }

  /* fan_in >= 2 implies a MUX and requires configuration bits */
  if (2 > num_drive_rr_nodes) {
    return num_conf_bits;
  } else {
    switch_idx = cur_rr_node->drive_switches[0];
    assert(-1 < switch_idx);
    assert(SPICE_MODEL_MUX == switch_inf[switch_idx].spice_model->type);
    num_conf_bits = count_num_conf_bits_one_spice_model(switch_inf[switch_idx].spice_model, 
                                                        cur_sram_orgz_info->type, 
                                                        num_drive_rr_nodes);
    return num_conf_bits;
  }
}

/* Count the number of configuration bits of a rr_node*/
static  
size_t count_verilog_switch_box_interc_conf_bits(t_sram_orgz_info* cur_sram_orgz_info,
                                                 const RRGSB& rr_sb, enum e_side chan_side, 
                                                 t_rr_node* cur_rr_node) {
  size_t num_conf_bits = 0;
  int switch_idx = 0;
  int num_drive_rr_nodes = 0;
  
  if (NULL == cur_rr_node) {
    vpr_printf(TIO_MESSAGE_ERROR, 
               "(File:%s, [LINE%d])NULL cur_rr_node!\n",
               __FILE__, __LINE__);
    exit(1);    
    return num_conf_bits;
  }

  /* Determine if the interc lies inside a channel wire, that is interc between segments */
  if (true == rr_sb.is_sb_node_exist_opposite_side(cur_rr_node, chan_side)) {
    num_drive_rr_nodes = 0;
  } else {
    num_drive_rr_nodes = cur_rr_node->num_drive_rr_nodes;
  }

  /* fan_in >= 2 implies a MUX and requires configuration bits */
  if (2 > num_drive_rr_nodes) {
    return num_conf_bits;
  } else {
    switch_idx = cur_rr_node->drive_switches[0];
    assert(-1 < switch_idx);
    assert(SPICE_MODEL_MUX == switch_inf[switch_idx].spice_model->type);
    num_conf_bits = count_num_conf_bits_one_spice_model(switch_inf[switch_idx].spice_model, 
                                                        cur_sram_orgz_info->type, 
                                                        num_drive_rr_nodes);
    return num_conf_bits;
  }
}

/* Count the number of reserved configuration bits of a rr_node*/
int count_verilog_switch_box_interc_reserved_conf_bits(t_sram_orgz_info* cur_sram_orgz_info,
                                                       t_sb cur_sb_info, int chan_side, 
                                                       t_rr_node* cur_rr_node) {
  int num_reserved_conf_bits = 0;
  int switch_idx = 0;
  int num_drive_rr_nodes = 0;
  
  if (NULL == cur_rr_node) {
    vpr_printf(TIO_MESSAGE_ERROR, "(File:%s, [LINE%d])NULL cur_rr_node!\n",
               __FILE__, __LINE__);
    exit(1);    
    return num_reserved_conf_bits;
  }

  /* Determine if the interc lies inside a channel wire, that is interc between segments */
  if (1 == is_rr_node_exist_opposite_side_in_sb_info(cur_sb_info, cur_rr_node, chan_side)) {
    num_drive_rr_nodes = 0;
  } else {
    num_drive_rr_nodes = cur_rr_node->num_drive_rr_nodes;
  }

  /* fan_in >= 2 implies a MUX and requires configuration bits */
  if (2 > num_drive_rr_nodes) {
    return num_reserved_conf_bits;
  } else {
    switch_idx = cur_rr_node->drive_switches[0];
    assert(-1 < switch_idx);
    assert(SPICE_MODEL_MUX == switch_inf[switch_idx].spice_model->type);
    num_reserved_conf_bits = 
                    count_num_reserved_conf_bits_one_spice_model(switch_inf[switch_idx].spice_model, 
                                                                 cur_sram_orgz_info->type,
                                                                 num_drive_rr_nodes);
    return num_reserved_conf_bits;
  }
}

/* Count the number of reserved configuration bits of a rr_node*/
static  
size_t count_verilog_switch_box_interc_reserved_conf_bits(t_sram_orgz_info* cur_sram_orgz_info,
                                                          const RRGSB& rr_sb, enum e_side chan_side, 
                                                          t_rr_node* cur_rr_node) {
  size_t num_reserved_conf_bits = 0;
  int switch_idx = 0;
  int num_drive_rr_nodes = 0;
  
  if (NULL == cur_rr_node) {
    vpr_printf(TIO_MESSAGE_ERROR, "(File:%s, [LINE%d])NULL cur_rr_node!\n",
               __FILE__, __LINE__);
    exit(1);    
    return num_reserved_conf_bits;
  }

  /* Determine if the interc lies inside a channel wire, that is interc between segments */
  if (1 == rr_sb.is_sb_node_exist_opposite_side(cur_rr_node, chan_side)) {
    num_drive_rr_nodes = 0;
  } else {
    num_drive_rr_nodes = cur_rr_node->num_drive_rr_nodes;
  }

  /* fan_in >= 2 implies a MUX and requires configuration bits */
  if (2 > num_drive_rr_nodes) {
    return num_reserved_conf_bits;
  } else {
    switch_idx = cur_rr_node->drive_switches[0];
    assert(-1 < switch_idx);
    assert(SPICE_MODEL_MUX == switch_inf[switch_idx].spice_model->type);
    num_reserved_conf_bits = 
                    count_num_reserved_conf_bits_one_spice_model(switch_inf[switch_idx].spice_model, 
                                                                 cur_sram_orgz_info->type,
                                                                 num_drive_rr_nodes);
    return num_reserved_conf_bits;
  }
}

void dump_verilog_switch_box_interc(t_sram_orgz_info* cur_sram_orgz_info,
                                    FILE* fp, 
                                    t_sb* cur_sb_info,
                                    int chan_side,
                                    t_rr_node* cur_rr_node,
                                    bool is_explicit_mapping) {
  int sb_x, sb_y;
  int num_drive_rr_nodes = 0;  
  t_rr_node** drive_rr_nodes = NULL;

  /* Check the file handler*/ 
  if (NULL == fp) {
    vpr_printf(TIO_MESSAGE_ERROR,"(File:%s,[LINE%d])Invalid file handler.\n", 
               __FILE__, __LINE__); 
    exit(1);
  }

  sb_x = cur_sb_info->x;
  sb_y = cur_sb_info->y;

  /* Check */
  assert((!(0 > sb_x))&&(!(sb_x > (nx + 1)))); 
  assert((!(0 > sb_y))&&(!(sb_y > (ny + 1)))); 

  /* Determine if the interc lies inside a channel wire, that is interc between segments */
  /* Check each num_drive_rr_nodes, see if they appear in the cur_sb_info */
  if (TRUE == check_drive_rr_node_imply_short(*cur_sb_info, cur_rr_node, chan_side)) {
    /* Double check if the interc lies inside a channel wire, that is interc between segments */
    assert(1 == is_rr_node_exist_opposite_side_in_sb_info(*cur_sb_info, cur_rr_node, chan_side));
    num_drive_rr_nodes = 0;
    drive_rr_nodes = NULL;
  } else {
    num_drive_rr_nodes = cur_rr_node->num_drive_rr_nodes;
    drive_rr_nodes = cur_rr_node->drive_rr_nodes;
  }

  if (0 == num_drive_rr_nodes) {
    /* Print a special direct connection*/
    dump_verilog_switch_box_short_interc(fp, cur_sb_info, chan_side, cur_rr_node, 
                                         num_drive_rr_nodes, cur_rr_node, is_explicit_mapping);
  } else if (1 == num_drive_rr_nodes) {
    /* Print a direct connection*/
    dump_verilog_switch_box_short_interc(fp, cur_sb_info, chan_side, cur_rr_node, 
                                         num_drive_rr_nodes, drive_rr_nodes[DEFAULT_SWITCH_ID],
                                         is_explicit_mapping);
  } else if (1 < num_drive_rr_nodes) {
    /* Print the multiplexer, fan_in >= 2 */
    dump_verilog_switch_box_mux(cur_sram_orgz_info, fp, cur_sb_info, chan_side, cur_rr_node, 
                                num_drive_rr_nodes, drive_rr_nodes, 
                                cur_rr_node->drive_switches[DEFAULT_SWITCH_ID],
                                is_explicit_mapping);
  } /*Nothing should be done else*/ 

  /* Free */

  return;
}

static  
void dump_verilog_unique_switch_box_interc(t_sram_orgz_info* cur_sram_orgz_info,
                                           FILE* fp, 
                                           const RRGSB& rr_sb,
                                           enum e_side chan_side,
                                           size_t chan_node_id,
                                           bool is_explicit_mapping) {
  int num_drive_rr_nodes = 0;  
  t_rr_node** drive_rr_nodes = NULL;

  /* Check the file handler*/ 
  if (NULL == fp) {
    vpr_printf(TIO_MESSAGE_ERROR,"(File:%s,[LINE%d])Invalid file handler.\n", 
               __FILE__, __LINE__); 
    exit(1);
  }

  /* Get the node */
  t_rr_node* cur_rr_node = rr_sb.get_chan_node(chan_side, chan_node_id);

  /* Determine if the interc lies inside a channel wire, that is interc between segments */
  /* Check each num_drive_rr_nodes, see if they appear in the cur_sb_info */
  if (true == rr_sb.is_sb_node_passing_wire(chan_side, chan_node_id)) {
    num_drive_rr_nodes = 0;
    drive_rr_nodes = NULL;
  } else {
    num_drive_rr_nodes = cur_rr_node->num_drive_rr_nodes;
    drive_rr_nodes = cur_rr_node->drive_rr_nodes;
    /* Special: if there are zero-driver nodes. We skip here */
    if (0 == num_drive_rr_nodes) {
      return; 
    }
  }

  if (0 == num_drive_rr_nodes) {
    /* Print a special direct connection*/
    dump_verilog_unique_switch_box_short_interc(fp, rr_sb, chan_side, cur_rr_node, 
                                                num_drive_rr_nodes, cur_rr_node);
  } else if (1 == num_drive_rr_nodes) {
    /* Print a direct connection*/
    dump_verilog_unique_switch_box_short_interc(fp, rr_sb, chan_side, cur_rr_node, 
                                                num_drive_rr_nodes, drive_rr_nodes[DEFAULT_SWITCH_ID]);
  } else if (1 < num_drive_rr_nodes) {
    /* Print the multiplexer, fan_in >= 2 */
    dump_verilog_unique_switch_box_mux(cur_sram_orgz_info, fp, rr_sb, chan_side, cur_rr_node, 
                                       num_drive_rr_nodes, drive_rr_nodes, 
                                       cur_rr_node->drive_switches[DEFAULT_SWITCH_ID],
                                       is_explicit_mapping);
  } /*Nothing should be done else*/ 

  /* Free */

  return;
}


/* Count the number of configuration bits of a Switch Box */
static 
int count_verilog_switch_box_reserved_conf_bits(t_sram_orgz_info* cur_sram_orgz_info,
                                                t_sb* cur_sb_info) {
  int side, itrack;
  int num_reserved_conf_bits = 0;
  int temp_num_reserved_conf_bits = 0;

  for (side = 0; side < cur_sb_info->num_sides; side++) {
    for (itrack = 0; itrack < cur_sb_info->chan_width[side]; itrack++) {
      switch (cur_sb_info->chan_rr_node_direction[side][itrack]) {
      case OUT_PORT:
        temp_num_reserved_conf_bits =
                 count_verilog_switch_box_interc_reserved_conf_bits(cur_sram_orgz_info, *cur_sb_info, side, 
                                                                    cur_sb_info->chan_rr_node[side][itrack]);
        /* Always select the largest number of reserved conf_bits */
        if (temp_num_reserved_conf_bits > num_reserved_conf_bits) {
          num_reserved_conf_bits = temp_num_reserved_conf_bits;
        }
        break;
      case IN_PORT:
        break;
      default:
        vpr_printf(TIO_MESSAGE_ERROR, "(File: %s [LINE%d]) Invalid direction of port sb[%d][%d] Channel node[%d] track[%d]!\n",
                   __FILE__, __LINE__, cur_sb_info->x, cur_sb_info->y, side, itrack);
        exit(1);
      }
    }
  }

  return num_reserved_conf_bits;
}

/* Count the number of configuration bits of a Switch Box */
static 
size_t count_verilog_switch_box_side_reserved_conf_bits(t_sram_orgz_info* cur_sram_orgz_info,
                                                        const RRGSB& rr_sb, enum e_side side, size_t seg_id) {
  size_t num_reserved_conf_bits = 0;
  size_t temp_num_reserved_conf_bits = 0;
  Side side_manager(side);

  for (size_t itrack = 0; itrack < rr_sb.get_chan_width(side); ++itrack) {
    /* Bypass unwanted segments */
    if (seg_id != rr_sb.get_chan_node_segment(side, itrack)) {
      continue;
    }
    switch (rr_sb.get_chan_node_direction(side, itrack)) {
    case OUT_PORT:
      temp_num_reserved_conf_bits =
               count_verilog_switch_box_interc_reserved_conf_bits(cur_sram_orgz_info, rr_sb, side, 
                                                                  rr_sb.get_chan_node(side, itrack));
      /* Always select the largest number of reserved conf_bits */
      num_reserved_conf_bits = std::max(num_reserved_conf_bits, temp_num_reserved_conf_bits);
      break;
    case IN_PORT:
      break;
    default:
      vpr_printf(TIO_MESSAGE_ERROR, 
                 "(File: %s [LINE%d]) Invalid direction of port Channel node[%s] track[%d]!\n",
                 __FILE__, __LINE__, side_manager.c_str(), itrack);
      exit(1);
    }
  }

  return num_reserved_conf_bits;
}


/* Count the number of configuration bits of a Switch Box */
static 
size_t count_verilog_switch_box_reserved_conf_bits(t_sram_orgz_info* cur_sram_orgz_info,
                                                   const RRGSB& rr_sb) {
  size_t num_reserved_conf_bits = 0;
  size_t temp_num_reserved_conf_bits = 0;

  for (size_t side = 0; side < rr_sb.get_num_sides(); ++side) {
    Side side_manager(side);
    /* get segment ids */
    std::vector<size_t> seg_ids = rr_sb.get_chan(side_manager.get_side()).get_segment_ids();
    for (size_t iseg = 0; iseg < seg_ids.size(); ++iseg) { 
      temp_num_reserved_conf_bits = count_verilog_switch_box_side_reserved_conf_bits(cur_sram_orgz_info, rr_sb, side_manager.get_side(), seg_ids[iseg]);
      /* Always select the largest number of reserved conf_bits */
      num_reserved_conf_bits = std::max(num_reserved_conf_bits, temp_num_reserved_conf_bits);
    }
  }

  return num_reserved_conf_bits;
}


/* Count the number of configuration bits of a Switch Box */
static 
int count_verilog_switch_box_conf_bits(t_sram_orgz_info* cur_sram_orgz_info,
                                       t_sb* cur_sb_info) {
  int side, itrack;
  int num_conf_bits = 0;

  for (side = 0; side < cur_sb_info->num_sides; side++) {
    for (itrack = 0; itrack < cur_sb_info->chan_width[side]; itrack++) {
      switch (cur_sb_info->chan_rr_node_direction[side][itrack]) {
      case OUT_PORT:
        num_conf_bits += count_verilog_switch_box_interc_conf_bits(cur_sram_orgz_info, *cur_sb_info, side, 
                                                                   cur_sb_info->chan_rr_node[side][itrack]);
        break;
      case IN_PORT:
        break;
      default:
        vpr_printf(TIO_MESSAGE_ERROR, "(File: %s [LINE%d]) Invalid direction of port sb[%d][%d] Channel node[%d] track[%d]!\n",
                   __FILE__, __LINE__, cur_sb_info->x, cur_sb_info->y, side, itrack);
        exit(1);
      }
    }
  }

  return num_conf_bits;
}

/* Count the number of configuration bits of a Switch Box */
static 
size_t count_verilog_switch_box_side_conf_bits(t_sram_orgz_info* cur_sram_orgz_info,
                                               const RRGSB& rr_sb, 
                                               enum e_side side, size_t seg_id) {
  size_t num_conf_bits = 0;
  Side side_manager(side);

  for (size_t itrack = 0; itrack < rr_sb.get_chan_width(side); ++itrack) {
    /* Bypass unwanted segments */
    if (seg_id != rr_sb.get_chan_node_segment(side, itrack)) {
      continue;
    }
    switch (rr_sb.get_chan_node_direction(side, itrack)) {
    case OUT_PORT:
      num_conf_bits += count_verilog_switch_box_interc_conf_bits(cur_sram_orgz_info, rr_sb, side, 
                                                                 rr_sb.get_chan_node(side, itrack));
      break;
    case IN_PORT:
      break;
    default:
      vpr_printf(TIO_MESSAGE_ERROR, 
                 "(File: %s [LINE%d]) Invalid direction of port Channel node[%s] track[%d]!\n",
                 __FILE__, __LINE__, side_manager.c_str(), itrack);
      exit(1);
    }
  }

  return num_conf_bits;
}

/* Count the number of configuration bits of a Switch Box */
static 
size_t count_verilog_switch_box_conf_bits(t_sram_orgz_info* cur_sram_orgz_info,
                                          const RRGSB& rr_sb) {
  size_t num_conf_bits = 0;

  for (size_t side = 0; side < rr_sb.get_num_sides(); ++side) {
    Side side_manager(side);
    /* get segment ids */
    std::vector<size_t> seg_ids = rr_sb.get_chan(side_manager.get_side()).get_segment_ids();
    for (size_t iseg = 0; iseg < seg_ids.size(); ++iseg) { 
      num_conf_bits += count_verilog_switch_box_side_conf_bits(cur_sram_orgz_info, rr_sb, side_manager.get_side(), seg_ids[iseg]);
    }
  }

  return num_conf_bits;
}

static 
void update_routing_switch_box_conf_bits(t_sram_orgz_info* cur_sram_orgz_info, 
                                         const RRGSB& rr_sb) {
  int cur_num_bl, cur_num_wl;

  get_sram_orgz_info_num_blwl(cur_sram_orgz_info, &cur_num_bl, &cur_num_wl); 

  /* Record the index: TODO: clean this mess, move to FPGA_X2P_SETUP !!!*/
  DeviceCoordinator sb_coordinator(rr_sb.get_sb_x(), rr_sb.get_sb_y());

  /* Count the number of configuration bits to be consumed by this Switch block */
  int num_conf_bits = count_verilog_switch_box_conf_bits(cur_sram_orgz_info, rr_sb);
  /* Count the number of reserved configuration bits to be consumed by this Switch block */
  int num_reserved_conf_bits = count_verilog_switch_box_reserved_conf_bits(cur_sram_orgz_info, rr_sb);
  /* Estimate the sram_verilog_model->cnt */
  int cur_num_sram = get_sram_orgz_info_num_mem_bit(cur_sram_orgz_info); 

  device_rr_gsb.set_sb_num_reserved_conf_bits(sb_coordinator, num_reserved_conf_bits);
  device_rr_gsb.set_sb_conf_bits_lsb(sb_coordinator, cur_num_sram);
  device_rr_gsb.set_sb_conf_bits_msb(sb_coordinator, cur_num_sram + num_conf_bits - 1);

  /* Update the counter */
  update_sram_orgz_info_num_mem_bit(cur_sram_orgz_info, cur_num_sram + num_conf_bits);
  update_sram_orgz_info_num_blwl(cur_sram_orgz_info, cur_num_bl + num_conf_bits, cur_num_wl + num_conf_bits);

  return;
}

static 
void update_routing_connection_box_conf_bits(t_sram_orgz_info* cur_sram_orgz_info, 
                                             const RRGSB& rr_gsb, t_rr_type cb_type) {
  int cur_num_bl, cur_num_wl;

  get_sram_orgz_info_num_blwl(cur_sram_orgz_info, &cur_num_bl, &cur_num_wl); 

  /* Record the index: TODO: clean this mess, move to FPGA_X2P_SETUP !!!*/
  DeviceCoordinator gsb_coordinator(rr_gsb.get_sb_x(), rr_gsb.get_sb_y());

  /* Count the number of configuration bits to be consumed by this Switch block */
  int num_conf_bits = count_verilog_connection_box_conf_bits(cur_sram_orgz_info, rr_gsb, cb_type);
  /* Count the number of reserved configuration bits to be consumed by this Switch block */
  int num_reserved_conf_bits = count_verilog_connection_box_reserved_conf_bits(cur_sram_orgz_info, rr_gsb, cb_type);
  /* Estimate the sram_verilog_model->cnt */
  int cur_num_sram = get_sram_orgz_info_num_mem_bit(cur_sram_orgz_info); 

  device_rr_gsb.set_cb_num_reserved_conf_bits(gsb_coordinator, cb_type, num_reserved_conf_bits);
  device_rr_gsb.set_cb_conf_bits_lsb(gsb_coordinator, cb_type, cur_num_sram);
  device_rr_gsb.set_cb_conf_bits_msb(gsb_coordinator, cb_type, cur_num_sram + num_conf_bits - 1);

  /* Update the counter */
  update_sram_orgz_info_num_mem_bit(cur_sram_orgz_info, cur_num_sram + num_conf_bits);
  update_sram_orgz_info_num_blwl(cur_sram_orgz_info, cur_num_bl + num_conf_bits, cur_num_wl + num_conf_bits);

  return;
}

/*********************************************************************
 * Generate a port for a routing track of a swtich block
 ********************************************************************/
static 
BasicPort generate_verilog_unique_switch_box_chan_port(const RRGSB& rr_sb, 
                                                       const e_side& chan_side,
                                                       t_rr_node* cur_rr_node,
                                                       const PORTS& cur_rr_node_direction) {
  /* Get the index in sb_info of cur_rr_node */
  int index = rr_sb.get_node_index(cur_rr_node, chan_side, cur_rr_node_direction);
  /* Make sure this node is included in this sb_info */
  VTR_ASSERT((-1 != index)&&(NUM_SIDES != chan_side));

  DeviceCoordinator chan_rr_node_coordinator = rr_sb.get_side_block_coordinator(chan_side);

  vtr::Point<size_t> chan_port_coord(chan_rr_node_coordinator.get_x(), chan_rr_node_coordinator.get_y());
  std::string chan_port_name = generate_routing_track_port_name(rr_sb.get_chan_node(chan_side, index)->type,
                                                                chan_port_coord, index,  
                                                                rr_sb.get_chan_node_direction(chan_side, index));
  return BasicPort(chan_port_name, 1); /* Every track has a port size of 1 */
}

/*********************************************************************
 * Generate an input port for routing multiplexer inside the switch block
 * In addition to give the Routing Resource node of the input
 * Users should provide the side of input, which is different case by case:
 * 1. When the input is a pin of a CLB/Logic Block, the input_side should
 *    be the side of the node on its grid!
 *    For example, the input pin is on the top side of a switch block
 *    but on the right side of a switch block
 *                      +--------+
 *                      |        |
 *                      |  Grid  |---+
 *                      |        |   |
 *                      +--------+   v input_pin
 *                      +----------------+
 *                      |  Switch Block  |
 *                      +----------------+
 * 2. When the input is a routing track, the input_side should be
 *    the side of the node locating on the switch block
 ********************************************************************/
static 
BasicPort generate_switch_block_input_port(const RRGSB& rr_sb, 
                                           const e_side& input_side,
                                           t_rr_node* input_rr_node) {
  BasicPort input_port;
  /* Generate the input port object */
  switch (input_rr_node->type) {
  /* case SOURCE: */
  case OPIN: {
    /* Find the coordinator (grid_x and grid_y) for the input port */
    vtr::Point<size_t> input_port_coord(input_rr_node->xlow, input_rr_node->ylow);
    std::string input_port_name = generate_grid_side_port_name(input_port_coord,
                                                               input_side,
                                                               input_rr_node->ptc_num); 
    input_port.set_name(input_port_name);
    input_port.set_width(1); /* Every grid output has a port size of 1 */
    break;
  }
  case CHANX:
  case CHANY: {
    input_port = generate_verilog_unique_switch_box_chan_port(rr_sb, input_side, input_rr_node, IN_PORT);
    break;
  }
  default: /* SOURCE, IPIN, SINK are invalid*/
    vpr_printf(TIO_MESSAGE_ERROR, 
               "(File:%s, [LINE%d])Invalid rr_node type! Should be [OPIN|CHANX|CHANY].\n",
               __FILE__, __LINE__);
    exit(1);
  }

  return input_port;
}

/*********************************************************************
 * Generate a list of input ports for routing multiplexer inside the switch block
 ********************************************************************/
static 
std::vector<BasicPort> generate_switch_block_input_ports(const RRGSB& rr_sb, 
                                                         const std::vector<t_rr_node*>& input_rr_nodes) {
  std::vector<BasicPort> input_ports;

  for (auto input_rr_node : input_rr_nodes) {
    enum e_side input_pin_side = NUM_SIDES;
    switch (input_rr_node->type) {
    case OPIN: 
      input_pin_side = rr_sb.get_opin_node_grid_side(input_rr_node);
      break;
    case CHANX:
    case CHANY: {
      /* The input could be at any side of the switch block, find it */
      int index = -1;
      rr_sb.get_node_side_and_index(input_rr_node, IN_PORT, &input_pin_side, &index);
      VTR_ASSERT(NUM_SIDES != input_pin_side);
      break;
    }
<<<<<<< HEAD

    /* Dump OPINs of adjacent CLBs */
      //const RRGSB& unique_mirror = device_rr_gsb.get_cb_unique_module(port_coordinator);
    for (size_t inode = 0; inode < rr_sb.get_num_opin_nodes(side_manager.get_side()); ++inode) {
      fprintf(fp, "  ");
      dump_verilog_grid_side_pin_with_given_index(fp, OPIN, /* This is an input of a SB */
                                                  rr_sb.get_opin_node(side_manager.get_side(), inode)->ptc_num,
                                                  rr_sb.get_opin_node_grid_side(side_manager.get_side(), inode),
                                                  rr_sb.get_opin_node(side_manager.get_side(), inode)->xlow,
                                                  rr_sb.get_opin_node(side_manager.get_side(), inode)->ylow,
                                                  rr_sb.get_opin_node(side_manager.get_side(), inode)->xlow,
                                                  rr_sb.get_opin_node(side_manager.get_side(), inode)->ylow,
                                                  dump_port_type, is_explicit_mapping); /* Dump the direction of the port ! */ 
      if (FALSE == dump_port_type) {
        fprintf(fp, ",\n");
      }
    } 
=======
    default: /* SOURCE, IPIN, SINK are invalid*/
      vpr_printf(TIO_MESSAGE_ERROR, 
                 "(File:%s, [LINE%d])Invalid rr_node type! Should be [OPIN|CHANX|CHANY].\n",
                 __FILE__, __LINE__);
      exit(1);
    }
    input_ports.push_back(generate_switch_block_input_port(rr_sb, input_pin_side, input_rr_node));
>>>>>>> 36f7624b
  }

  return input_ports;
}

/*********************************************************************
 * Print a short interconneciton in switch box
 * There are two cases should be noticed.
 * 1. The actual fan-in of cur_rr_node is 0. In this case,
      the cur_rr_node need to be short connected to itself which is on the opposite side of this switch
 * 2. The actual fan-in of cur_rr_node is 0. In this case,
 *    The cur_rr_node need to connected to the drive_rr_node
 ********************************************************************/
static 
void print_verilog_unique_switch_box_short_interc(std::fstream& fp, 
                                                  const RRGSB& rr_sb,
                                                  const e_side& chan_side,
                                                  t_rr_node* cur_rr_node,
                                                  t_rr_node* drive_rr_node) {
  /* Check the file handler*/ 
  check_file_handler(fp);

  /* Find the name of output port */
  BasicPort output_port = generate_verilog_unique_switch_box_chan_port(rr_sb, chan_side, cur_rr_node, OUT_PORT);
  enum e_side input_pin_side = chan_side;

  /* Generate the input port object */
  switch (drive_rr_node->type) {
  case OPIN: 
    input_pin_side = rr_sb.get_opin_node_grid_side(drive_rr_node);
    break;
  case CHANX:
  case CHANY: {
    /* This should be an input in the data structure of RRGSB */
    if (cur_rr_node == drive_rr_node) {
      /* To be strict, the input should locate on the opposite side. 
       * Use the else part if this may change in some architecture.
       */
      Side side_manager(chan_side);
      input_pin_side = side_manager.get_opposite(); 
    } else {
      /* The input could be at any side of the switch block, find it */
      int index = -1;
      rr_sb.get_node_side_and_index(drive_rr_node, IN_PORT, &input_pin_side, &index);
    }
    break;
  }
  default: /* SOURCE, IPIN, SINK are invalid*/
    vpr_printf(TIO_MESSAGE_ERROR, 
               "(File:%s, [LINE%d])Invalid rr_node type! Should be [OPIN|CHANX|CHANY].\n",
               __FILE__, __LINE__);
    exit(1);
  }
  /* Find the name of input port */
  BasicPort input_port = generate_switch_block_input_port(rr_sb, input_pin_side, drive_rr_node);

  /* Print the wire connection in Verilog format */
  print_verilog_comment(fp, std::string("----- Short connection " + output_port.get_name() + " -----"));
  print_verilog_wire_connection(fp, output_port, input_port, false);
  fp << std::endl;
}

/*********************************************************************
 * Print a Verilog instance of a routing multiplexer as well as
 * associated memory modules for a connection inside a switch block
 ********************************************************************/
static  
void print_verilog_unique_switch_box_mux(ModuleManager& module_manager, 
                                         std::fstream& fp,
                                         t_sram_orgz_info* cur_sram_orgz_info,
                                         const ModuleId& sb_module, 
                                         const RRGSB& rr_sb, 
                                         const CircuitLibrary& circuit_lib,
                                         const MuxLibrary& mux_lib,
                                         const std::vector<t_switch_inf>& rr_switches,
                                         const e_side& chan_side,
                                         t_rr_node* cur_rr_node,
                                         const std::vector<t_rr_node*>& drive_rr_nodes,
                                         const size_t& switch_index,
                                         const bool& use_explicit_mapping) {
  /* Check the file handler*/ 
  check_file_handler(fp);

  /* Check */
  /* Check current rr_node is CHANX or CHANY*/
  VTR_ASSERT((CHANX == cur_rr_node->type)||(CHANY == cur_rr_node->type));

  /* Get the circuit model id of the routing multiplexer */
  CircuitModelId mux_model = rr_switches[switch_index].circuit_model;

  /* Find the input size of the implementation of a routing multiplexer */
  size_t datapath_mux_size = drive_rr_nodes.size();

  /* Get the multiplexing graph from the Mux Library */
  MuxId mux_id = mux_lib.mux_graph(mux_model, datapath_mux_size);
  const MuxGraph& mux_graph = mux_lib.mux_graph(mux_id);

  /* Find the module name of the multiplexer and try to find it in the module manager */
  std::string mux_module_name = generate_mux_subckt_name(circuit_lib, mux_model, datapath_mux_size, std::string(""));
  ModuleId mux_module = module_manager.find_module(mux_module_name);
  VTR_ASSERT (true == module_manager.valid_module_id(mux_module));

  /* Get the MUX instance id from the module manager */
  size_t mux_instance_id = module_manager.num_instance(sb_module, mux_module);

  /* Print the input bus for the inputs of a multiplexer 
   * We use the datapath input size (mux_size) to name the bus
   * just to following the naming convention when the tool is built
   * The bus port size should be the input size of multiplexer implementation
   */
  BasicPort inbus_port;
  inbus_port.set_name(generate_mux_input_bus_port_name(circuit_lib, mux_model, datapath_mux_size, mux_instance_id));
  inbus_port.set_width(datapath_mux_size);

  /* Generate input ports that are wired to the input bus of the routing multiplexer */
  std::vector<BasicPort> mux_input_ports = generate_switch_block_input_ports(rr_sb, drive_rr_nodes);
  /* Connect input ports to bus */
  print_verilog_comment(fp, std::string("----- BEGIN A local bus wire for multiplexer inputs -----"));
  fp << generate_verilog_local_wire(inbus_port, mux_input_ports) << std::endl;
  print_verilog_comment(fp, std::string("----- END A local bus wire for multiplexer inputs -----"));
  fp << std::endl;

  /* Find the number of reserved configuration bits for the routing multiplexer */
  size_t mux_num_reserved_config_bits = find_mux_num_reserved_config_bits(circuit_lib, mux_model, mux_graph);

  /* Find the number of configuration bits for the routing multiplexer */
  size_t mux_num_config_bits = find_mux_num_config_bits(circuit_lib, mux_model, mux_graph, cur_sram_orgz_info->type);

  /* Print the configuration bus for the routing multiplexers */
  print_verilog_comment(fp, std::string("----- BEGIN Local wires to group configuration ports -----"));
  print_verilog_mux_config_bus(fp, circuit_lib, mux_model, cur_sram_orgz_info->type,
                               datapath_mux_size, mux_instance_id, 
                               mux_num_reserved_config_bits, mux_num_config_bits); 
  print_verilog_comment(fp, std::string("----- END Local wires to group configuration ports -----"));
  fp << std::endl;

  /* Dump ports visible only during formal verification */
  print_verilog_comment(fp, std::string("----- BEGIN Local wires used in only formal verification purpose -----"));
  print_verilog_preprocessing_flag(fp, std::string(verilog_formal_verification_preproc_flag));
  /* Print the SRAM configuration ports for formal verification */
  /* TODO: align with the port width of formal verification port of SB module */
  print_verilog_formal_verification_mux_sram_ports_wiring(fp, circuit_lib, mux_model, 
                                                          datapath_mux_size, mux_instance_id, mux_num_config_bits);
  print_verilog_endif(fp);
  print_verilog_comment(fp, std::string("----- END Local wires used in only formal verification purpose -----"));
  fp << std::endl;
  
  /* Instanciate the MUX Module */
  /* Create port-to-port map */
  std::map<std::string, BasicPort> mux_port2port_name_map;

  /* Link input bus port to Switch Block inputs */
  std::vector<CircuitPortId> mux_model_input_ports = circuit_lib.model_ports_by_type(mux_model, SPICE_MODEL_PORT_INPUT, true);
  VTR_ASSERT(1 == mux_model_input_ports.size());
  /* Use the port name convention in the circuit library */
  mux_port2port_name_map[circuit_lib.port_lib_name(mux_model_input_ports[0])] = inbus_port;

  /* Link output port to Switch Block outputs */
  std::vector<CircuitPortId> mux_model_output_ports = circuit_lib.model_ports_by_type(mux_model, SPICE_MODEL_PORT_OUTPUT, true);
  VTR_ASSERT(1 == mux_model_output_ports.size());
  /* Use the port name convention in the circuit library */
  mux_port2port_name_map[circuit_lib.port_lib_name(mux_model_output_ports[0])] = generate_verilog_unique_switch_box_chan_port(rr_sb, chan_side, cur_rr_node, OUT_PORT); 

  /* Link SRAM port to different configuraton port for the routing multiplexer
   * Different design technology requires different configuration bus! 
   */
  std::vector<CircuitPortId> mux_model_sram_ports = circuit_lib.model_ports_by_type(mux_model, SPICE_MODEL_PORT_SRAM, true);
  VTR_ASSERT( 1 == mux_model_sram_ports.size() );
  /* For the regular SRAM port, module port use the same name */
  std::string mux_module_sram_port_name = circuit_lib.port_lib_name(mux_model_sram_ports[0]);
  BasicPort mux_config_port(generate_mux_sram_port_name(circuit_lib, mux_model, datapath_mux_size, mux_instance_id, SPICE_MODEL_PORT_INPUT), 
                            mux_num_config_bits);
  mux_port2port_name_map[mux_module_sram_port_name] = mux_config_port; 

  /* For the inverted SRAM port */
  std::string mux_module_sram_inv_port_name = circuit_lib.port_lib_name(mux_model_sram_ports[0]) + std::string("_inv");
  BasicPort mux_config_inv_port(generate_mux_sram_port_name(circuit_lib, mux_model, datapath_mux_size, mux_instance_id, SPICE_MODEL_PORT_OUTPUT), 
                                mux_num_config_bits);
  mux_port2port_name_map[mux_module_sram_inv_port_name] = mux_config_inv_port; 

  /* Print an instance of the MUX Module */
  print_verilog_comment(fp, std::string("----- BEGIN Instanciation of a routing multiplexer -----"));
  print_verilog_module_instance(fp, module_manager, sb_module, mux_module, mux_port2port_name_map, use_explicit_mapping);
  print_verilog_comment(fp, std::string("----- END Instanciation of a routing multiplexer -----"));
  fp << std::endl;
  /* IMPORTANT: this update MUST be called after the instance outputting!!!!
   * update the module manager with the relationship between the parent and child modules 
   */
  module_manager.add_child_module(sb_module, mux_module);

  /* Instanciate memory modules */
  /* Find the name and module id of the memory module */
  std::string mem_module_name = generate_mux_subckt_name(circuit_lib, mux_model, datapath_mux_size, std::string(verilog_mem_posfix)); 
  ModuleId mem_module = module_manager.find_module(mem_module_name);
  VTR_ASSERT (true == module_manager.valid_module_id(mem_module));

  /* Create port-to-port map */
  std::map<std::string, BasicPort> mem_port2port_name_map;

  /* TODO: Make the port2port map generation more generic!!! */
  std::vector<BasicPort> config_ports;
  config_ports.push_back(BasicPort(generate_local_config_bus_port_name(), mux_instance_id - 1, mux_instance_id));
  std::vector<BasicPort> mem_output_ports;
  mem_output_ports.push_back(mux_config_port);
  mem_output_ports.push_back(mux_config_inv_port);
  mem_port2port_name_map = generate_mem_module_port2port_map(module_manager, mem_module, 
                                                             config_ports,
                                                             mem_output_ports,
                                                             circuit_lib.design_tech_type(mux_model),
                                                             cur_sram_orgz_info->type);

  /* Print an instance of the MUX Module */
  print_verilog_comment(fp, std::string("----- BEGIN Instanciation of memory cells for a routing multiplexer -----"));
  print_verilog_module_instance(fp, module_manager, sb_module, mem_module, mem_port2port_name_map, use_explicit_mapping);
  print_verilog_comment(fp, std::string("----- END Instanciation of memory cells for a routing multiplexer -----"));
  fp << std::endl;
  /* IMPORTANT: this update MUST be called after the instance outputting!!!!
   * update the module manager with the relationship between the parent and child modules 
   */
  module_manager.add_child_module(sb_module, mem_module);

  /* Create the path of the input of multiplexer in the hierarchy 
   * TODO: this MUST be deprecated later because module manager is created to handle these problems!!! 
   */
  std::string mux_input_hie_path = std::string(rr_sb.gen_sb_verilog_instance_name()) + std::string("/") 
                                 + mux_module_name + std::string("_") 
                                 + std::to_string(mux_instance_id) + std::string("_/in");
  cur_rr_node->name_mux = my_strdup(mux_input_hie_path.c_str());
}


/*********************************************************************
 * Print the Verilog modules for a interconnection inside switch block
 * The interconnection could be either a wire or a routing multiplexer,
 * which depends on the fan-in of the rr_nodes in the switch block
 ********************************************************************/
static  
void print_verilog_unique_switch_box_interc(ModuleManager& module_manager,
                                            std::fstream& fp, 
                                            t_sram_orgz_info* cur_sram_orgz_info,
                                            const ModuleId& sb_module, 
                                            const RRGSB& rr_sb,
                                            const CircuitLibrary& circuit_lib,
                                            const MuxLibrary& mux_lib,
                                            const std::vector<t_switch_inf>& rr_switches,
                                            const e_side& chan_side,
                                            const size_t& chan_node_id,
                                            const bool& use_explicit_mapping) {
  std::vector<t_rr_node*> drive_rr_nodes;

  /* Get the node */
  t_rr_node* cur_rr_node = rr_sb.get_chan_node(chan_side, chan_node_id);

  /* Determine if the interc lies inside a channel wire, that is interc between segments */
  if (false == rr_sb.is_sb_node_passing_wire(chan_side, chan_node_id)) {
    for (int i = 0; i < cur_rr_node->num_drive_rr_nodes; ++i) {
      drive_rr_nodes.push_back(cur_rr_node->drive_rr_nodes[i]);
    }
    /* Special: if there are zero-driver nodes. We skip here */
    if (0 == drive_rr_nodes.size()) {
      return; 
    }
  }

  if (0 == drive_rr_nodes.size()) {
    /* Print a special direct connection*/
    print_verilog_unique_switch_box_short_interc(fp, rr_sb, chan_side, cur_rr_node, 
                                                 cur_rr_node);
  } else if (1 == drive_rr_nodes.size()) {
    /* Print a direct connection*/
    print_verilog_unique_switch_box_short_interc(fp, rr_sb, chan_side, cur_rr_node, 
                                                 drive_rr_nodes[DEFAULT_SWITCH_ID]);
  } else if (1 < drive_rr_nodes.size()) {
    /* Print the multiplexer, fan_in >= 2 */
    print_verilog_unique_switch_box_mux(module_manager, fp, cur_sram_orgz_info, 
                                        sb_module, rr_sb, circuit_lib, mux_lib,
                                        rr_switches, chan_side, cur_rr_node,  
                                        drive_rr_nodes, 
                                        cur_rr_node->drive_switches[DEFAULT_SWITCH_ID],
                                        use_explicit_mapping);
  } /*Nothing should be done else*/ 
}

/*********************************************************************
 * Generate the Verilog module for a Switch Box.
 * A Switch Box module consists of following ports:
 * 1. Channel Y [x][y] inputs 
 * 2. Channel X [x+1][y] inputs
 * 3. Channel Y [x][y-1] outputs
 * 4. Channel X [x][y] outputs
 * 5. Grid[x][y+1] Right side outputs pins
 * 6. Grid[x+1][y+1] Left side output pins
 * 7. Grid[x+1][y+1] Bottom side output pins
 * 8. Grid[x+1][y] Top side output pins
 * 9. Grid[x+1][y] Left side output pins
 * 10. Grid[x][y] Right side output pins
 * 11. Grid[x][y] Top side output pins
 * 12. Grid[x][y+1] Bottom side output pins
 *
 * Location of a Switch Box in FPGA fabric:
 *
 *    --------------          --------------
 *    |            |          |            |
 *    |    Grid    |  ChanY   |    Grid    |
 *    |  [x][y+1]  | [x][y+1] | [x+1][y+1] |
 *    |            |          |            |
 *    --------------          --------------
 *                  ----------
 *       ChanX      | Switch |     ChanX 
 *       [x][y]     |   Box  |    [x+1][y]
 *                  | [x][y] |
 *                  ----------
 *    --------------          --------------
 *    |            |          |            |
 *    |    Grid    |  ChanY   |    Grid    |
 *    |   [x][y]   |  [x][y]  |  [x+1][y]  |
 *    |            |          |            |
 *    --------------          --------------
 *
 * Switch Block pin location map
 *
 *                       Grid[x][y+1]   ChanY[x][y+1]  Grid[x+1][y+1] 
 *                        right_pins  inputs/outputs     left_pins
 *                            |             ^                |
 *                            |             |                |
 *                            v             v                v
 *                    +-----------------------------------------------+
 *                    |                                               |
 *    Grid[x][y+1]    |                                               |    Grid[x+1][y+1]
 *    bottom_pins---->|                                               |<---- bottom_pins
 *                    |                                               |
 * ChanX[x][y]        |              Switch Box [x][y]                |     ChanX[x+1][y]
 * inputs/outputs<--->|                                               |<---> inputs/outputs
 *                    |                                               |
 *    Grid[x][y+1]    |                                               |    Grid[x+1][y+1]
 *       top_pins---->|                                               |<---- top_pins
 *                    |                                               |
 *                    +-----------------------------------------------+
 *                            ^             ^                ^
 *                            |             |                |
 *                            |             v                |
 *                       Grid[x][y]     ChanY[x][y]      Grid[x+1][y] 
 *                       right_pins    inputs/outputs      left_pins
 *
 *
 ********************************************************************/
static 
void print_verilog_routing_switch_box_unique_module(ModuleManager& module_manager, 
                                                    const CircuitLibrary& circuit_lib,
                                                    const MuxLibrary& mux_lib,
                                                    const std::vector<t_switch_inf>& rr_switches,
                                                    t_sram_orgz_info* cur_sram_orgz_info,
                                                    const std::string& verilog_dir, 
                                                    const std::string& subckt_dir, 
                                                    const RRGSB& rr_sb,
                                                    const bool& is_explicit_mapping) {
  /* TODO: move this part to another function where we count the conf bits for all the switch blocks !!!*/
  /* Count the number of configuration bits to be consumed by this Switch block */
  int num_conf_bits = count_verilog_switch_box_conf_bits(cur_sram_orgz_info, rr_sb);
  /* Count the number of reserved configuration bits to be consumed by this Switch block */
  int num_reserved_conf_bits = count_verilog_switch_box_reserved_conf_bits(cur_sram_orgz_info, rr_sb);
  /* Estimate the sram_verilog_model->cnt */
  int cur_num_sram = get_sram_orgz_info_num_mem_bit(cur_sram_orgz_info); 
  RRGSB rr_gsb = rr_sb; /* IMPORTANT: this copy will be removed when the config ports are initialized when created!!! */
  rr_gsb.set_sb_num_reserved_conf_bits(size_t(num_reserved_conf_bits));
  rr_gsb.set_sb_conf_bits_lsb(size_t(cur_num_sram));
  rr_gsb.set_sb_conf_bits_msb(size_t(cur_num_sram + num_conf_bits - 1));
 
  /* Create the netlist */
  vtr::Point<size_t> gsb_coordinate(rr_gsb.get_sb_x(), rr_gsb.get_sb_y());
  std::string verilog_fname(subckt_dir + generate_routing_block_netlist_name(sb_verilog_file_name_prefix, gsb_coordinate, std::string(verilog_netlist_file_postfix)));
  /* TODO: remove the bak file when the file is ready */
  verilog_fname += ".bak";

  /* Create the file stream */
  std::fstream fp;
  fp.open(verilog_fname, std::fstream::out | std::fstream::trunc);

  check_file_handler(fp);

  print_verilog_file_header(fp, std::string("Verilog modules for Unique Switch Blocks[" + std::to_string(rr_gsb.get_sb_x()) + "]["+ std::to_string(rr_gsb.get_sb_y()) + "]")); 

  /* Print preprocessing flags */
  print_verilog_include_defines_preproc_file(fp, verilog_dir);

  /* Create a Verilog Module based on the circuit model, and add to module manager */
  ModuleId module_id = module_manager.add_module(generate_switch_block_module_name(gsb_coordinate)); 

  /* Add ports to the module */
  /* Global ports:
   * In the circuit_library, find all the circuit models that may be included in the Switch Block
   * Collect the global ports from the circuit_models and merge with the same name
   */
  std::vector<CircuitPortId> global_ports = find_switch_block_global_ports(rr_gsb, circuit_lib, rr_switches); 
  for (const auto& port : global_ports) {
    BasicPort module_port(circuit_lib.port_lib_name(port), circuit_lib.port_size(port));
    module_manager.add_port(module_id, module_port, ModuleManager::MODULE_GLOBAL_PORT);
  }
  /* Add routing channel ports at each side of the GSB */
  for (size_t side = 0; side < rr_gsb.get_num_sides(); ++side) {
    Side side_manager(side);
    DeviceCoordinator port_coordinator = rr_gsb.get_side_block_coordinator(side_manager.get_side()); 

    for (size_t itrack = 0; itrack < rr_gsb.get_chan_width(side_manager.get_side()); ++itrack) {
      vtr::Point<size_t> port_coord(port_coordinator.get_x(), port_coordinator.get_y());
      std::string port_name = generate_routing_track_port_name(rr_gsb.get_chan_node(side_manager.get_side(), itrack)->type,
                                                               port_coord, itrack,  
                                                               rr_gsb.get_chan_node_direction(side_manager.get_side(), itrack));
      BasicPort module_port(port_name, 1); /* Every track has a port size of 1 */

      switch (rr_gsb.get_chan_node_direction(side_manager.get_side(), itrack)) {
      case OUT_PORT: 
        module_manager.add_port(module_id, module_port, ModuleManager::MODULE_OUTPUT_PORT);
        break;
      case IN_PORT:
        module_manager.add_port(module_id, module_port, ModuleManager::MODULE_INPUT_PORT);
        break;
      default:
        vpr_printf(TIO_MESSAGE_ERROR, 
                   "(File: %s [LINE%d]) Invalid direction of chan[%d][%d]_track[%d]!\n",
                   __FILE__, __LINE__, rr_gsb.get_sb_x(), rr_gsb.get_sb_y(), itrack);
        exit(1);
      }
    }
    /* Dump OPINs of adjacent CLBs */
    for (size_t inode = 0; inode < rr_gsb.get_num_opin_nodes(side_manager.get_side()); ++inode) {
<<<<<<< HEAD
      fprintf(fp, "  ");
      dump_verilog_grid_side_pin_with_given_index(fp, OPIN, /* This is an input of a SB */
                                                  rr_gsb.get_opin_node(side_manager.get_side(), inode)->ptc_num,
                                                  rr_gsb.get_opin_node_grid_side(side_manager.get_side(), inode),
                                                  rr_gsb.get_opin_node(side_manager.get_side(), inode)->xlow,
                                                  rr_gsb.get_opin_node(side_manager.get_side(), inode)->ylow,
                                                  0,0, /*No explicit mapping */
                                                  TRUE, false); /* Dump the direction of the port ! */ 
=======
      vtr::Point<size_t> port_coord(rr_gsb.get_opin_node(side_manager.get_side(), inode)->xlow,
                                    rr_gsb.get_opin_node(side_manager.get_side(), inode)->ylow);
      std::string port_name = generate_grid_side_port_name(port_coord,
                                                           rr_gsb.get_opin_node_grid_side(side_manager.get_side(), inode),
                                                           rr_gsb.get_opin_node(side_manager.get_side(), inode)->ptc_num); 
      BasicPort module_port(port_name, 1); /* Every grid output has a port size of 1 */
      /* Grid outputs are inputs of switch blocks */
      module_manager.add_port(module_id, module_port, ModuleManager::MODULE_INPUT_PORT);
>>>>>>> 36f7624b
    } 
  }
  
  /* Add configuration ports */
  /* Reserved sram ports */
  if (0 < rr_gsb.get_sb_num_reserved_conf_bits()) {
    /* Check: this SRAM organization type must be memory-bank ! */
    VTR_ASSERT( SPICE_SRAM_MEMORY_BANK == cur_sram_orgz_info->type );
    /* Generate a list of ports */
    add_reserved_sram_ports_to_module_manager(module_manager, module_id, 
                                              rr_gsb.get_sb_num_reserved_conf_bits()); 
  }

  /* TODO: this should be added to the cur_sram_orgz_info !!! */
  t_spice_model* mem_model = NULL;
  get_sram_orgz_info_mem_model(cur_sram_orgz_info, & mem_model);
  CircuitModelId sram_model = circuit_lib.model(mem_model->name);  
  VTR_ASSERT(CircuitModelId::INVALID() != sram_model);

  /* Normal sram ports */
  if (0 < rr_gsb.get_sb_num_conf_bits()) {
    add_sram_ports_to_module_manager(module_manager, module_id,
                                     circuit_lib, sram_model, cur_sram_orgz_info->type,
                                     rr_gsb.get_sb_num_conf_bits());
    /* Add ports only visible during formal verification to the module */
    add_formal_verification_sram_ports_to_module_manager(module_manager, module_id, circuit_lib, sram_model, 
                                                         std::string(verilog_formal_verification_preproc_flag),
                                                         rr_gsb.get_sb_num_conf_bits());
  }

  /* Print module definition + ports */
  print_verilog_module_declaration(fp, module_manager, module_id);
  /* Finish printing ports */

  print_verilog_comment(fp, std::string("---- BEGIN local wires for SRAM data ports ----"));
  /* Local wires for memory configurations */
  print_verilog_switch_block_local_sram_wires(fp, rr_gsb, circuit_lib, sram_model, cur_sram_orgz_info->type, 
                                              rr_gsb.get_sb_num_conf_bits());
  print_verilog_comment(fp, std::string("---- END local wires for SRAM data ports ----"));

  /* TODO: Print routing multiplexers */
  for (size_t side = 0; side < rr_gsb.get_num_sides(); ++side) {
    Side side_manager(side);
<<<<<<< HEAD
    fprintf(fp, "//----- %s side Submodule -----\n", 
            side_manager.c_str());

    /* Get the channel width on this side, if it is zero, we return */
    if (0 == rr_gsb.get_chan_width(side_manager.get_side())) {
      fprintf(fp, "//----- %s side has zero channel width, module dump skipped -----\n", 
              side_manager.c_str());
      continue;
    }

    /* get segment ids */
    std::vector<size_t> seg_ids = rr_gsb.get_chan(side_manager.get_side()).get_segment_ids();
    for (size_t iseg = 0; iseg < seg_ids.size(); ++iseg) { 
      fprintf(fp, "//----- %s side Submodule with Segment id: %lu -----\n", 
              side_manager.c_str(), seg_ids[iseg]);

      /* Count the number of configuration bits to be consumed by this Switch block */
      int side_num_conf_bits = count_verilog_switch_box_side_conf_bits(cur_sram_orgz_info, rr_gsb, side_manager.get_side(), seg_ids[iseg]);
      /* Count the number of reserved configuration bits to be consumed by this Switch block */
      int side_num_reserved_conf_bits = count_verilog_switch_box_side_reserved_conf_bits(cur_sram_orgz_info, rr_gsb, side_manager.get_side(), seg_ids[iseg]);

      /* Cache the sram counter */
      cur_sram_msb = cur_sram_lsb + side_num_conf_bits - 1; 

      /* Instanciate the subckt*/
      fprintf(fp, 
              "%s %s ( \n", 
              rr_gsb.gen_sb_verilog_side_module_name(side_manager.get_side(), seg_ids[iseg]),
              rr_gsb.gen_sb_verilog_side_instance_name(side_manager.get_side(), seg_ids[iseg]));
      /* dump global ports */
      if (0 < dump_verilog_global_ports(fp, global_ports_head, FALSE, is_explicit_mapping)) {
        fprintf(fp, ",\n");
      }

      dump_verilog_routing_switch_box_unique_side_subckt_portmap(fp, rr_gsb, side_manager.get_side(), seg_ids[iseg], FALSE, is_explicit_mapping); 

      /* Put down configuration port */
      /* output of each configuration bit */
      /* Reserved sram ports */
      dump_verilog_reserved_sram_ports(fp, cur_sram_orgz_info, 
                                       0,
                                       side_num_reserved_conf_bits - 1,
                                       VERILOG_PORT_CONKT);
      if (0 < side_num_reserved_conf_bits) {
        fprintf(fp, ",\n");
      }
      /* Normal sram ports */
      dump_verilog_sram_local_ports(fp, cur_sram_orgz_info, 
                                    cur_sram_lsb,
                                    cur_sram_msb,
                                    VERILOG_PORT_CONKT, is_explicit_mapping);

      /* Dump ports only visible during formal verification*/
      if (0 < side_num_conf_bits) {
        fprintf(fp, "\n");
        fprintf(fp, "`ifdef %s\n", verilog_formal_verification_preproc_flag);
        fprintf(fp, ",\n");
        dump_verilog_formal_verification_sram_ports(fp, cur_sram_orgz_info, 
                                                    cur_sram_lsb,
                                                    cur_sram_msb,
                                                    VERILOG_PORT_CONKT,
													false);
        fprintf(fp, "\n");
        fprintf(fp, "`endif\n");
      }
      fprintf(fp, "); \n");

      /* Update sram_lsb */
      cur_sram_lsb = cur_sram_msb + 1;
=======
    print_verilog_comment(fp, std::string("----- " + side_manager.to_string() + " side Routing Multiplexers -----")); 
    for (size_t itrack = 0; itrack < rr_gsb.get_chan_width(side_manager.get_side()); ++itrack) {
      /* We care INC_DIRECTION tracks at this side*/
      if (OUT_PORT == rr_gsb.get_chan_node_direction(side_manager.get_side(), itrack)) {
        print_verilog_unique_switch_box_interc(module_manager, fp, cur_sram_orgz_info, module_id, rr_sb, 
                                               circuit_lib, mux_lib, rr_switches, 
                                               side_manager.get_side(), 
                                               itrack, is_explicit_mapping);
      } 
>>>>>>> 36f7624b
    }
  }

  /* Put an end to the Verilog module */
  print_verilog_module_end(fp, module_manager.module_name(module_id));

  /* Add an empty line as a splitter */
  fp << std::endl;
 
  /* Close file handler */
  fp.close();

  /* Add fname to the linked list */
  /*
  routing_verilog_subckt_file_path_head = add_one_subckt_file_name_to_llist(routing_verilog_subckt_file_path_head, verilog_fname.c_str());  
   */

  return;
}

/* Task: Print the subckt of a Switch Box.
 * A Switch Box subckt consists of following ports:
 * 1. Channel Y [x][y] inputs 
 * 2. Channel X [x+1][y] inputs
 * 3. Channel Y [x][y-1] outputs
 * 4. Channel X [x][y] outputs
 * 5. Grid[x][y+1] Right side outputs pins
 * 6. Grid[x+1][y+1] Left side output pins
 * 7. Grid[x+1][y+1] Bottom side output pins
 * 8. Grid[x+1][y] Top side output pins
 * 9. Grid[x+1][y] Left side output pins
 * 10. Grid[x][y] Right side output pins
 * 11. Grid[x][y] Top side output pins
 * 12. Grid[x][y+1] Bottom side output pins
 *
 *    --------------          --------------
 *    |            |          |            |
 *    |    Grid    |  ChanY   |    Grid    |
 *    |  [x][y+1]  | [x][y+1] | [x+1][y+1] |
 *    |            |          |            |
 *    --------------          --------------
 *                  ----------
 *       ChanX      | Switch |     ChanX 
 *       [x][y]     |   Box  |    [x+1][y]
 *                  | [x][y] |
 *                  ----------
 *    --------------          --------------
 *    |            |          |            |
 *    |    Grid    |  ChanY   |    Grid    |
 *    |   [x][y]   |  [x][y]  |  [x+1][y]  |
 *    |            |          |            |
 *    --------------          --------------
 */
static 
void dump_verilog_routing_switch_box_unique_subckt(t_sram_orgz_info* cur_sram_orgz_info,
                                                   char* verilog_dir, char* subckt_dir, 
                                                   const RRGSB& rr_sb,
                                                   bool is_explicit_mapping) {
  FILE* fp = NULL; 
  char* fname = NULL;

  /* Count the number of configuration bits to be consumed by this Switch block */
  int num_conf_bits = count_verilog_switch_box_conf_bits(cur_sram_orgz_info, rr_sb);
  /* Count the number of reserved configuration bits to be consumed by this Switch block */
  int num_reserved_conf_bits = count_verilog_switch_box_reserved_conf_bits(cur_sram_orgz_info, rr_sb);
  /* Estimate the sram_verilog_model->cnt */
  int cur_num_sram = get_sram_orgz_info_num_mem_bit(cur_sram_orgz_info); 
  int esti_sram_cnt = cur_num_sram + num_conf_bits;
  RRGSB rr_gsb = rr_sb; /* IMPORTANT: this copy will be removed when the config ports are initialized when created!!! */
  rr_gsb.set_sb_num_reserved_conf_bits(num_reserved_conf_bits);
  rr_gsb.set_sb_conf_bits_lsb(cur_num_sram);
  rr_gsb.set_sb_conf_bits_msb(cur_num_sram + num_conf_bits - 1);
 
  /* Create file handler */
  fp = verilog_create_one_subckt_file(subckt_dir, "Unique Switch Block ", 
                                      sb_verilog_file_name_prefix, rr_gsb.get_sb_x(), rr_gsb.get_sb_y(), &fname);

  /* Print preprocessing flags */
  verilog_include_defines_preproc_file(fp, verilog_dir);

  /* Comment lines */
  fprintf(fp, "//----- Verilog Module of Unique Switch Box[%lu][%lu] -----\n", rr_gsb.get_sb_x(), rr_gsb.get_sb_y());
  /* Print the definition of subckt*/
  fprintf(fp, "module %s ( \n", rr_gsb.gen_sb_verilog_module_name());
  /* dump global ports */
  if (0 < dump_verilog_global_ports(fp, global_ports_head, TRUE, false)) {
    fprintf(fp, ",\n");
  }

  for (size_t side = 0; side < rr_gsb.get_num_sides(); ++side) {
    Side side_manager(side);
    /* Print ports  */
    fprintf(fp, "//----- Inputs/outputs of %s side -----\n", side_manager.c_str());
    DeviceCoordinator port_coordinator = rr_gsb.get_side_block_coordinator(side_manager.get_side()); 

    for (size_t itrack = 0; itrack < rr_gsb.get_chan_width(side_manager.get_side()); ++itrack) {
      switch (rr_gsb.get_chan_node_direction(side_manager.get_side(), itrack)) {
      case OUT_PORT:
        fprintf(fp, "  output %s,\n",
                gen_verilog_routing_channel_one_pin_name(rr_gsb.get_chan_node(side_manager.get_side(), itrack), 
                                                         port_coordinator.get_x(), port_coordinator.get_y(), itrack,
                                                         rr_gsb.get_chan_node_direction(side_manager.get_side(), itrack))); 
        break;
      case IN_PORT:
        fprintf(fp, "  input %s,\n",
                gen_verilog_routing_channel_one_pin_name(rr_gsb.get_chan_node(side_manager.get_side(), itrack), 
                                                         port_coordinator.get_x(), port_coordinator.get_y(), itrack,
                                                         rr_gsb.get_chan_node_direction(side_manager.get_side(), itrack))); 
        break;
      default:
        vpr_printf(TIO_MESSAGE_ERROR, 
                   "(File: %s [LINE%d]) Invalid direction of chan[%d][%d]_track[%d]!\n",
                   __FILE__, __LINE__, rr_gsb.get_sb_x(), rr_gsb.get_sb_y(), itrack);
        exit(1);
      }
    }
    /* Dump OPINs of adjacent CLBs */
    for (size_t inode = 0; inode < rr_gsb.get_num_opin_nodes(side_manager.get_side()); ++inode) {
      fprintf(fp, "  ");
      dump_verilog_grid_side_pin_with_given_index(fp, OPIN, /* This is an input of a SB */
                                                  rr_gsb.get_opin_node(side_manager.get_side(), inode)->ptc_num,
                                                  rr_gsb.get_opin_node_grid_side(side_manager.get_side(), inode),
                                                  rr_gsb.get_opin_node(side_manager.get_side(), inode)->xlow,
                                                  rr_gsb.get_opin_node(side_manager.get_side(), inode)->ylow,
                                                  rr_gsb.get_opin_node(side_manager.get_side(), inode)->xlow,
                                                  rr_gsb.get_opin_node(side_manager.get_side(), inode)->ylow,
                                                  TRUE, false); /* Dump the direction of the port ! */ 
    } 
  }
  
  /* Put down configuration port */
  /* output of each configuration bit */
  /* Reserved sram ports */
  if (0 < rr_gsb.get_sb_num_reserved_conf_bits()) {
    dump_verilog_reserved_sram_ports(fp, cur_sram_orgz_info, 
                                     rr_gsb.get_sb_reserved_conf_bits_lsb(),
                                     rr_gsb.get_sb_reserved_conf_bits_msb(),
                                     VERILOG_PORT_INPUT);
    fprintf(fp, ",\n");
  }
  /* Normal sram ports */
  dump_verilog_sram_ports(fp, cur_sram_orgz_info, 
                          rr_gsb.get_sb_conf_bits_lsb(),
                          rr_gsb.get_sb_conf_bits_msb(),
                          VERILOG_PORT_INPUT);

  /* Dump ports only visible during formal verification*/
  if (0 < rr_gsb.get_sb_num_conf_bits()) {
    fprintf(fp, "\n");
    fprintf(fp, "`ifdef %s\n", verilog_formal_verification_preproc_flag);
    fprintf(fp, ",\n");
    dump_verilog_formal_verification_sram_ports(fp, cur_sram_orgz_info, 
                                                rr_gsb.get_sb_conf_bits_lsb(),
                                                rr_gsb.get_sb_conf_bits_msb(),
                                                VERILOG_PORT_INPUT, false);
    fprintf(fp, "\n");
    fprintf(fp, "`endif\n");
  }
  fprintf(fp, "); \n");

  /* Local wires for memory configurations */
  dump_verilog_sram_config_bus_internal_wires(fp, cur_sram_orgz_info, 
                                              rr_gsb.get_sb_conf_bits_lsb(),
                                              rr_gsb.get_sb_conf_bits_msb());

  /* Put down all the multiplexers */
  for (size_t side = 0; side < rr_gsb.get_num_sides(); ++side) {
    Side side_manager(side);
    fprintf(fp, "//----- %s side Multiplexers -----\n", 
            side_manager.c_str());
    for (size_t itrack = 0; itrack < rr_gsb.get_chan_width(side_manager.get_side()); ++itrack) {
      assert((CHANX == rr_gsb.get_chan_node(side_manager.get_side(), itrack)->type)
           ||(CHANY == rr_gsb.get_chan_node(side_manager.get_side(), itrack)->type));
      /* We care INC_DIRECTION tracks at this side*/
      if (OUT_PORT == rr_gsb.get_chan_node_direction(side_manager.get_side(), itrack)) {
        dump_verilog_unique_switch_box_interc(cur_sram_orgz_info, fp, rr_sb, 
                                              side_manager.get_side(), 
                                              itrack, is_explicit_mapping);
      } 
    }
  }
 
  fprintf(fp, "endmodule\n");

  /* Comment lines */
  fprintf(fp, "//----- END Verilog Module of Switch Box[%lu][%lu] -----\n\n", rr_gsb.get_sb_x(), rr_gsb.get_sb_y());

  /* Check */
  assert(esti_sram_cnt == get_sram_orgz_info_num_mem_bit(cur_sram_orgz_info));

  /* Close file handler */
  fclose(fp);

  /* Add fname to the linked list */
  routing_verilog_subckt_file_path_head = add_one_subckt_file_name_to_llist(routing_verilog_subckt_file_path_head, fname);  

  /* Free chan_rr_nodes */
  my_free(fname);

  return;
}


/* Task: Print the subckt of a Switch Box.
 * A Switch Box subckt consists of following ports:
 * 1. Channel Y [x][y] inputs 
 * 2. Channel X [x+1][y] inputs
 * 3. Channel Y [x][y-1] outputs
 * 4. Channel X [x][y] outputs
 * 5. Grid[x][y+1] Right side outputs pins
 * 6. Grid[x+1][y+1] Left side output pins
 * 7. Grid[x+1][y+1] Bottom side output pins
 * 8. Grid[x+1][y] Top side output pins
 * 9. Grid[x+1][y] Left side output pins
 * 10. Grid[x][y] Right side output pins
 * 11. Grid[x][y] Top side output pins
 * 12. Grid[x][y+1] Bottom side output pins
 *
 *    --------------          --------------
 *    |            |          |            |
 *    |    Grid    |  ChanY   |    Grid    |
 *    |  [x][y+1]  | [x][y+1] | [x+1][y+1] |
 *    |            |          |            |
 *    --------------          --------------
 *                  ----------
 *       ChanX      | Switch |     ChanX 
 *       [x][y]     |   Box  |    [x+1][y]
 *                  | [x][y] |
 *                  ----------
 *    --------------          --------------
 *    |            |          |            |
 *    |    Grid    |  ChanY   |    Grid    |
 *    |   [x][y]   |  [x][y]  |  [x+1][y]  |
 *    |            |          |            |
 *    --------------          --------------
 */
static 
void dump_verilog_routing_switch_box_subckt(t_sram_orgz_info* cur_sram_orgz_info,
                                            char* verilog_dir, char* subckt_dir, 
                                            t_sb* cur_sb_info,
                                            boolean compact_routing_hierarchy,
                                            bool is_explicit_mapping) {
  int itrack, inode, side, ix, iy, x, y;
  int cur_num_sram, num_conf_bits, num_reserved_conf_bits, esti_sram_cnt;
  FILE* fp = NULL; 
  char* fname = NULL;

  /* Check */
  assert((!(0 > cur_sb_info->x))&&(!(cur_sb_info->x > (nx + 1)))); 
  assert((!(0 > cur_sb_info->y))&&(!(cur_sb_info->y > (ny + 1)))); 

  x = cur_sb_info->x;
  y = cur_sb_info->y;

  /* Count the number of configuration bits to be consumed by this Switch block */
  num_conf_bits = count_verilog_switch_box_conf_bits(cur_sram_orgz_info, cur_sb_info);
  /* Count the number of reserved configuration bits to be consumed by this Switch block */
  num_reserved_conf_bits = count_verilog_switch_box_reserved_conf_bits(cur_sram_orgz_info, cur_sb_info);
  /* Estimate the sram_verilog_model->cnt */
  cur_num_sram = get_sram_orgz_info_num_mem_bit(cur_sram_orgz_info); 
  esti_sram_cnt = cur_num_sram + num_conf_bits;
  /* Record the index */
  cur_sb_info->num_reserved_conf_bits = num_reserved_conf_bits;
  cur_sb_info->conf_bits_lsb = cur_num_sram; 
  cur_sb_info->conf_bits_msb = cur_num_sram + num_conf_bits;
 
  /* Handle mirror switch blocks:
   * For mirrors, no need to output a file   
   * Just update the counter 
   */
  if (  (TRUE == compact_routing_hierarchy)
     && (NULL != cur_sb_info->mirror) ) {
    /* Again ensure the conf_bits should match !!! */
    /* Count the number  of configuration bits of the mirror */
    int mirror_num_conf_bits = count_verilog_switch_box_conf_bits(cur_sram_orgz_info, cur_sb_info->mirror);
    assert( mirror_num_conf_bits == num_conf_bits );
    /* update memory bits return directly */
    update_sram_orgz_info_num_mem_bit(cur_sram_orgz_info, cur_sb_info->conf_bits_msb);
    return;
  }

  /* Create file handler */
  fp = verilog_create_one_subckt_file(subckt_dir, "Switch Block ", sb_verilog_file_name_prefix, cur_sb_info->x, cur_sb_info->y, &fname);

  /* Print preprocessing flags */
  verilog_include_defines_preproc_file(fp, verilog_dir);

  /* Comment lines */
  fprintf(fp, "//----- Verilog Module of Switch Box[%d][%d] -----\n", cur_sb_info->x, cur_sb_info->y);
  /* Print the definition of subckt*/
  fprintf(fp, "module %s ( \n", gen_verilog_one_sb_module_name(cur_sb_info));
  /* dump global ports */
  if (0 < dump_verilog_global_ports(fp, global_ports_head, TRUE, is_explicit_mapping)) {
    fprintf(fp, ",\n");
  }

  for (side = 0; side < cur_sb_info->num_sides; side++) {
    fprintf(fp, "//----- Inputs/outputs of %s side -----\n",convert_side_index_to_string(side));
    determine_sb_port_coordinator((*cur_sb_info), side, &ix, &iy); 

    for (itrack = 0; itrack < cur_sb_info->chan_width[side]; itrack++) {
      switch (cur_sb_info->chan_rr_node_direction[side][itrack]) {
      case OUT_PORT:
        fprintf(fp, "  output %s,\n",
                gen_verilog_routing_channel_one_pin_name(cur_sb_info->chan_rr_node[side][itrack], 
                                                         ix, iy, itrack,
                                                         cur_sb_info->chan_rr_node_direction[side][itrack])); 
        break;
      case IN_PORT:
        fprintf(fp, "  input %s,\n",
                gen_verilog_routing_channel_one_pin_name(cur_sb_info->chan_rr_node[side][itrack], 
                                                         ix, iy, itrack,
                                                         cur_sb_info->chan_rr_node_direction[side][itrack])); 
        break;
      default:
        vpr_printf(TIO_MESSAGE_ERROR, "(File: %s [LINE%d]) Invalid direction of chany[%d][%d]_track[%d]!\n",
                   __FILE__, __LINE__, x, y + 1, itrack);
        exit(1);
      }
    }
    /* Dump OPINs of adjacent CLBs */
    for (inode = 0; inode < cur_sb_info->num_opin_rr_nodes[side]; inode++) {
      fprintf(fp, "  ");
      dump_verilog_grid_side_pin_with_given_index(fp, OPIN, /* This is an input of a SB */
                                                  cur_sb_info->opin_rr_node[side][inode]->ptc_num,
                                                  cur_sb_info->opin_rr_node_grid_side[side][inode],
                                                  cur_sb_info->opin_rr_node[side][inode]->xlow,
                                                  cur_sb_info->opin_rr_node[side][inode]->ylow, 
                                                  0,/*used in more recent version*/
                                                  0,/*used in more recent version*/
                                                  TRUE, is_explicit_mapping); /* Dump the direction of the port ! */ 
    } 
  }
  
  /* Put down configuration port */
  /* output of each configuration bit */
  /* Reserved sram ports */
  dump_verilog_reserved_sram_ports(fp, cur_sram_orgz_info, 
                                   0, cur_sb_info->num_reserved_conf_bits - 1,
                                   VERILOG_PORT_INPUT);
  if (0 < cur_sb_info->num_reserved_conf_bits) {
    fprintf(fp, ",\n");
  }
  /* Normal sram ports */
  dump_verilog_sram_ports(fp, cur_sram_orgz_info, 
                          cur_sb_info->conf_bits_lsb, 
                          cur_sb_info->conf_bits_msb - 1,
                          VERILOG_PORT_INPUT);

  /* Dump ports only visible during formal verification*/
  if (0 < (cur_sb_info->conf_bits_msb - 1 - cur_sb_info->conf_bits_lsb)) {
    fprintf(fp, "\n");
    fprintf(fp, "`ifdef %s\n", verilog_formal_verification_preproc_flag);
    fprintf(fp, ",\n");
    dump_verilog_formal_verification_sram_ports(fp, cur_sram_orgz_info, 
                                                cur_sb_info->conf_bits_lsb, 
                                                cur_sb_info->conf_bits_msb - 1,
                                                VERILOG_PORT_INPUT, false);
    fprintf(fp, "\n");
    fprintf(fp, "`endif\n");
  }
  fprintf(fp, "); \n");

  /* Local wires for memory configurations */
  dump_verilog_sram_config_bus_internal_wires(fp, cur_sram_orgz_info, 
                                              cur_sb_info->conf_bits_lsb, cur_sb_info->conf_bits_msb - 1);

  /* Put down all the multiplexers */
  for (side = 0; side < cur_sb_info->num_sides; side++) {
    fprintf(fp, "//----- %s side Multiplexers -----\n", 
            convert_side_index_to_string(side));
    for (itrack = 0; itrack < cur_sb_info->chan_width[side]; itrack++) {
      assert((CHANX == cur_sb_info->chan_rr_node[side][itrack]->type)
           ||(CHANY == cur_sb_info->chan_rr_node[side][itrack]->type));
      /* We care INC_DIRECTION tracks at this side*/
      if (OUT_PORT == cur_sb_info->chan_rr_node_direction[side][itrack]) {
        dump_verilog_switch_box_interc(cur_sram_orgz_info, fp, cur_sb_info, side, 
                                       cur_sb_info->chan_rr_node[side][itrack], 
                                       is_explicit_mapping);
      } 
    }
  }
 
  fprintf(fp, "endmodule\n");

  /* Comment lines */
  fprintf(fp, "//----- END Verilog Module of Switch Box[%d][%d] -----\n\n", x, y);

  /* Check */
  assert(esti_sram_cnt == get_sram_orgz_info_num_mem_bit(cur_sram_orgz_info));

  /* Close file handler */
  fclose(fp);

  /* Add fname to the linked list */
  routing_verilog_subckt_file_path_head = add_one_subckt_file_name_to_llist(routing_verilog_subckt_file_path_head, fname);  

  /* Free chan_rr_nodes */
  my_free(fname);

  return;
}

/* Count the number of configuration bits of a rr_node*/
int count_verilog_connection_box_interc_conf_bits(t_sram_orgz_info* cur_sram_orgz_info,
                                                  t_rr_node* cur_rr_node) {
  int num_conf_bits = 0;
  int switch_idx = 0;
  int num_drive_rr_nodes = cur_rr_node->num_drive_rr_nodes;
  
  if (NULL == cur_rr_node) {
    vpr_printf(TIO_MESSAGE_ERROR, "(File:%s, [LINE%d])NULL cur_rr_node!\n",
               __FILE__, __LINE__);
    exit(1);    
    return num_conf_bits;
  }

  /* fan_in >= 2 implies a MUX and requires configuration bits */
  if (2 > num_drive_rr_nodes) {
    return num_conf_bits;
  } else {
    switch_idx = cur_rr_node->drive_switches[0];
    assert(-1 < switch_idx);
    assert(SPICE_MODEL_MUX == switch_inf[switch_idx].spice_model->type);
    num_conf_bits = count_num_conf_bits_one_spice_model(switch_inf[switch_idx].spice_model, 
                                                        cur_sram_orgz_info->type,
                                                        num_drive_rr_nodes);
    return num_conf_bits;
  }
}

/* Count the number of configuration bits of a rr_node*/
int count_verilog_connection_box_interc_reserved_conf_bits(t_sram_orgz_info* cur_sram_orgz_info,
                                                           t_rr_node* cur_rr_node) {
  int num_reserved_conf_bits = 0;
  int switch_idx = 0;
  int num_drive_rr_nodes = cur_rr_node->num_drive_rr_nodes;
  
  if (NULL == cur_rr_node) {
    vpr_printf(TIO_MESSAGE_ERROR, "(File:%s, [LINE%d])NULL cur_rr_node!\n",
               __FILE__, __LINE__);
    exit(1);    
    return num_reserved_conf_bits;
  }

  /* fan_in >= 2 implies a MUX and requires configuration bits */
  if (2 > num_drive_rr_nodes) {
    return num_reserved_conf_bits;
  } else {
    switch_idx = cur_rr_node->drive_switches[0];
    assert(-1 < switch_idx);
    assert(SPICE_MODEL_MUX == switch_inf[switch_idx].spice_model->type);
    num_reserved_conf_bits = 
           count_num_reserved_conf_bits_one_spice_model(switch_inf[switch_idx].spice_model, 
                                                        cur_sram_orgz_info->type,
                                                        num_drive_rr_nodes);
    return num_reserved_conf_bits;
  }
}


int count_verilog_connection_box_one_side_conf_bits(t_sram_orgz_info* cur_sram_orgz_info,
                                                    const RRGSB& rr_gsb, enum e_side cb_side) {
  int num_conf_bits = 0;
  for (size_t inode = 0; inode < rr_gsb.get_num_ipin_nodes(cb_side); ++inode) {
    num_conf_bits += count_verilog_connection_box_interc_conf_bits(cur_sram_orgz_info, rr_gsb.get_ipin_node(cb_side, inode));
  }

  return num_conf_bits;
}

int count_verilog_connection_box_one_side_conf_bits(t_sram_orgz_info* cur_sram_orgz_info,
                                                    int num_ipin_rr_nodes,
                                                    t_rr_node** ipin_rr_node) {
  int num_conf_bits = 0;
  int inode;

  for (inode = 0; inode < num_ipin_rr_nodes; inode++) {
    num_conf_bits += count_verilog_connection_box_interc_conf_bits(cur_sram_orgz_info, ipin_rr_node[inode]);
  }     

  return num_conf_bits;
}

int count_verilog_connection_box_one_side_reserved_conf_bits(t_sram_orgz_info* cur_sram_orgz_info,
                                                             const RRGSB& rr_gsb, enum e_side cb_side) {
  int num_reserved_conf_bits = 0;

  for (size_t inode = 0; inode < rr_gsb.get_num_ipin_nodes(cb_side); ++inode) {
    int temp_num_reserved_conf_bits = count_verilog_connection_box_interc_reserved_conf_bits(cur_sram_orgz_info, rr_gsb.get_ipin_node(cb_side, inode));
    num_reserved_conf_bits = std::max(temp_num_reserved_conf_bits, num_reserved_conf_bits);
  }     

  return num_reserved_conf_bits;
}


int count_verilog_connection_box_one_side_reserved_conf_bits(t_sram_orgz_info* cur_sram_orgz_info,
                                                             int num_ipin_rr_nodes,
                                                             t_rr_node** ipin_rr_node) {
  int num_reserved_conf_bits = 0;
  int temp_num_reserved_conf_bits = 0;
  int inode;

  for (inode = 0; inode < num_ipin_rr_nodes; inode++) {
    temp_num_reserved_conf_bits = count_verilog_connection_box_interc_reserved_conf_bits(cur_sram_orgz_info, 
                                                                                         ipin_rr_node[inode]);
    if (temp_num_reserved_conf_bits > num_reserved_conf_bits) {
      num_reserved_conf_bits = temp_num_reserved_conf_bits;
    }
  }     

  return num_reserved_conf_bits;
}

/* SRC rr_node is the IPIN of a grid.*/
static 
void dump_verilog_connection_box_short_interc(FILE* fp,
                                              const RRGSB& rr_gsb, t_rr_type cb_type,
                                              t_rr_node* src_rr_node) {
  /* Check the file handler*/ 
  if (NULL == fp) {
    vpr_printf(TIO_MESSAGE_ERROR,"(File:%s,[LINE%d])Invalid file handler.\n", 
               __FILE__, __LINE__); 
    exit(1);
  }

  /* Check */
  assert(1 == src_rr_node->fan_in);

  /* Check the driver*/
  t_rr_node* drive_rr_node = src_rr_node->drive_rr_nodes[0]; 
  /* We have OPINs since we may have direct connections:
   * These connections should be handled by other functions in the compact_netlist.c 
   * So we just return here for OPINs 
   */
  if (OPIN == drive_rr_node->type) {
    return;
  }

  assert((CHANX == drive_rr_node->type) || (CHANY == drive_rr_node->type));
  int check_flag = 0;
  for (int iedge = 0; iedge < drive_rr_node->num_edges; iedge++) {
    if (src_rr_node == &(rr_node[drive_rr_node->edges[iedge]])) {
      check_flag++;
    }
  }
  assert(1 == check_flag);

  int xlow = src_rr_node->xlow;
  int ylow = src_rr_node->ylow;
  int height = grid[xlow][ylow].offset;

  /* Call the zero-resistance model */
  fprintf(fp, "//----- short connection %s[%lu][%lu]_grid[%d][%d]_pin[%d] -----\n", 
          convert_cb_type_to_string(cb_type),
          rr_gsb.get_cb_x(cb_type), rr_gsb.get_cb_y(cb_type), 
          xlow, ylow + height, src_rr_node->ptc_num);

  fprintf(fp, "assign ");
  /* output port -- > connect to the output at middle point of a channel */
  int drive_node_index = rr_gsb.get_cb_chan_node_index(cb_type, drive_rr_node);
  assert (-1 != drive_node_index);
  fprintf(fp, "%s ", rr_gsb.gen_cb_verilog_routing_track_name(cb_type, drive_node_index));
  fprintf(fp, "= ");

  /* Input port*/
  assert(IPIN == src_rr_node->type);
  /* Search all the sides of a SB, see this drive_rr_node is an INPUT of this SB */
  enum e_side side = NUM_SIDES;
  int index = -1;
  rr_gsb.get_node_side_and_index(src_rr_node, OUT_PORT, &side, &index);
  /* We need to be sure that drive_rr_node is part of the SB */
  assert((-1 != index)&&(NUM_SIDES != side));
  dump_verilog_grid_side_pin_with_given_index(fp, OPIN, /* This is an output of a Connection Box */
                                              rr_gsb.get_ipin_node(side, index)->ptc_num, 
                                              rr_gsb.get_ipin_node_grid_side(side, index), 
                                              xlow, ylow, /* Coordinator of Grid */ 
                                              0,0, /*No explicit mapping */
                                              FALSE, false); /* Do not specify the direction of this pin */

  /* End */
  fprintf(fp, ";\n");

  return;
}


/* SRC rr_node is the IPIN of a grid.*/
static 
void dump_verilog_connection_box_short_interc(FILE* fp,
                                              t_cb* cur_cb_info,
                                              t_rr_node* src_rr_node) {
  t_rr_node* drive_rr_node = NULL;
  int iedge, check_flag;
  int xlow, ylow, height, side, index;

  /* Check the file handler*/ 
  if (NULL == fp) {
    vpr_printf(TIO_MESSAGE_ERROR,"(File:%s,[LINE%d])Invalid file handler.\n", 
               __FILE__, __LINE__); 
    exit(1);
  }

  /* Check */
  assert((!(0 > cur_cb_info->x))&&(!(cur_cb_info->x > (nx + 1)))); 
  assert((!(0 > cur_cb_info->y))&&(!(cur_cb_info->y > (ny + 1)))); 
  assert(1 == src_rr_node->fan_in);

  /* Check the driver*/
  drive_rr_node = src_rr_node->drive_rr_nodes[0]; 
  /* We have OPINs since we may have direct connections:
   * These connections should be handled by other functions in the compact_netlist.c 
   * So we just return here for OPINs 
   */
  if (OPIN == drive_rr_node->type) {
    return;
  }

  assert( (CHANX == drive_rr_node->type) 
       || (CHANY == drive_rr_node->type) ); 
  check_flag = 0;
  for (iedge = 0; iedge < drive_rr_node->num_edges; iedge++) {
    if (src_rr_node == &(rr_node[drive_rr_node->edges[iedge]])) {
      check_flag++;
    }
  }
  assert(1 == check_flag);

  xlow = src_rr_node->xlow;
  ylow = src_rr_node->ylow;
  height = grid[xlow][ylow].offset;

  /* Call the zero-resistance model */
  fprintf(fp, "//----- short connection %s[%d][%d]_grid[%d][%d]_pin[%d] -----\n", 
          convert_cb_type_to_string(cur_cb_info->type), cur_cb_info->x, cur_cb_info->y, xlow, ylow + height, src_rr_node->ptc_num);

  fprintf(fp, "assign ");

  /* output port -- > connect to the output at middle point of a channel */
  fprintf(fp, "%s_%d__%d__midout_%d_ ", 
          convert_chan_type_to_string(drive_rr_node->type),
          cur_cb_info->x, cur_cb_info->y, drive_rr_node->ptc_num);

  fprintf(fp, "= ");

  /* Input port*/
  assert(IPIN == src_rr_node->type);
  /* Search all the sides of a SB, see this drive_rr_node is an INPUT of this SB */
  get_rr_node_side_and_index_in_cb_info(src_rr_node, (*cur_cb_info), OUT_PORT, &side, &index);
  /* We need to be sure that drive_rr_node is part of the SB */
  assert((-1 != index)&&(-1 != side));
  dump_verilog_grid_side_pin_with_given_index(fp, OPIN, /* This is an output of a Connection Box */
                                              cur_cb_info->ipin_rr_node[side][index]->ptc_num, 
                                              cur_cb_info->ipin_rr_node_grid_side[side][index], 
                                              xlow, ylow, /* Coordinator of Grid */ 
                                              0,0, /*No explicit mapping */
                                              FALSE, false); /* Do not specify the direction of this pin */

  /* End */
  fprintf(fp, ";\n");

  return;
}

static 
void dump_verilog_connection_box_mux(t_sram_orgz_info* cur_sram_orgz_info,
                                     FILE* fp,
                                     const RRGSB& rr_gsb, t_rr_type cb_type,
                                     t_rr_node* src_rr_node,
                                     bool is_explicit_mapping) {
  int mux_size, cur_num_sram, input_cnt = 0;
  t_rr_node** drive_rr_nodes = NULL;
  int mux_level, path_id, switch_index;
  t_spice_model* verilog_model = NULL;
  int num_mux_sram_bits = 0;
  int* mux_sram_bits = NULL;
  t_rr_type drive_rr_node_type = NUM_RR_TYPES;
  int xlow, ylow, index;
  enum e_side side;
  int num_mux_conf_bits = 0;
  int num_mux_reserved_conf_bits = 0;
  int cur_bl, cur_wl;
  t_spice_model* mem_model = NULL;
  char* mem_subckt_name = NULL;

  /* Check the file handler*/ 
  if (NULL == fp) {
    vpr_printf(TIO_MESSAGE_ERROR,"(File:%s,[LINE%d])Invalid file handler.\n", 
               __FILE__, __LINE__); 
    exit(1);
  }

  /* Find drive_rr_nodes*/
  mux_size = src_rr_node->num_drive_rr_nodes;
  drive_rr_nodes = src_rr_node->drive_rr_nodes; 

  /* Configuration bits for MUX*/
  path_id = DEFAULT_PATH_ID;
  for (int inode = 0; inode < mux_size; ++inode) {
    if (drive_rr_nodes[inode] == &(rr_node[src_rr_node->prev_node])) {
      path_id = inode;
      src_rr_node->id_path = inode;
      break;
    }
  }
  switch_index = src_rr_node->drive_switches[DEFAULT_SWITCH_ID];

  verilog_model = switch_inf[switch_index].spice_model;


  char* name_mux = (char *) my_malloc(sizeof(char)*(1 + strlen(verilog_model->prefix) + 5
                                                    + strlen(my_itoa(mux_size)) + 1 
                                                    + strlen(my_itoa(verilog_model->cnt)) + 5));
  sprintf(name_mux, "/%s_size%d_%d_/in", verilog_model->prefix, mux_size, verilog_model->cnt);
  const char* path_hierarchy = rr_gsb.gen_cb_verilog_instance_name(cb_type);
  src_rr_node->name_mux = my_strcat(path_hierarchy, name_mux);

  /* Specify the input bus */
  fprintf(fp, "wire [0:%d] %s_size%d_%d_inbus;\n",
          mux_size - 1,
          verilog_model->prefix, mux_size, verilog_model->cnt);

  /* Check drive_rr_nodes type, should be the same*/
  for (int inode = 0; inode < mux_size; inode++) {
    if (NUM_RR_TYPES == drive_rr_node_type) { 
      drive_rr_node_type = drive_rr_nodes[inode]->type;
    } else {
      assert(drive_rr_node_type == drive_rr_nodes[inode]->type);
      assert((CHANX == drive_rr_nodes[inode]->type)||(CHANY == drive_rr_nodes[inode]->type));
    }
  } 
  /* input port*/
  for (int inode = 0; inode < mux_size; ++inode) {
    fprintf(fp, "assign %s_size%d_%d_inbus[%d] = ",
                verilog_model->prefix, mux_size, verilog_model->cnt, input_cnt);
    int drive_node_index = rr_gsb.get_cb_chan_node_index(cb_type, drive_rr_nodes[inode]);
    assert (-1 != drive_node_index);
    fprintf(fp, "%s;\n", rr_gsb.gen_cb_verilog_routing_track_name(cb_type, drive_node_index));
    input_cnt++;
  }
  assert(input_cnt == mux_size);

  /* Print SRAMs that configure this MUX */
  /* cur_num_sram = sram_verilog_model->cnt; */
  cur_num_sram = get_sram_orgz_info_num_mem_bit(cur_sram_orgz_info); 
  get_sram_orgz_info_num_blwl(cur_sram_orgz_info, &cur_bl, &cur_wl);
  /* connect to reserved BL/WLs ? */
  num_mux_reserved_conf_bits = count_num_reserved_conf_bits_one_spice_model(verilog_model, 
                                                                            cur_sram_orgz_info->type,
                                                                            mux_size);
  /* Get the number of configuration bits required by this MUX */
  num_mux_conf_bits = count_num_conf_bits_one_spice_model(verilog_model, 
                                                          cur_sram_orgz_info->type,
                                                          mux_size);

  /* Dump the configuration port bus */
  dump_verilog_mux_config_bus(fp, verilog_model, cur_sram_orgz_info,
                              mux_size, cur_num_sram, num_mux_reserved_conf_bits, num_mux_conf_bits); 

  /* Dump ports visible only during formal verification */
  fprintf(fp, "`ifdef %s\n", verilog_formal_verification_preproc_flag);
  /*
  dump_verilog_formal_verification_sram_ports(fp, cur_sram_orgz_info, 
                                              cur_num_sram, 
                                              cur_num_sram + num_mux_conf_bits - 1,
                                              VERILOG_PORT_WIRE);
  fprintf(fp, ";\n");
  */
  dump_verilog_formal_verification_mux_sram_ports_wiring(fp, cur_sram_orgz_info,
                                                         verilog_model, mux_size,
                                                         cur_num_sram, 
                                                         cur_num_sram + num_mux_conf_bits - 1);
  
  fprintf(fp, "`endif\n");


  /* Call the MUX SPICE model */
  fprintf(fp, "%s_size%d %s_size%d_%d_ (", 
          verilog_model->name, mux_size, 
          verilog_model->prefix, mux_size, verilog_model->cnt);

  /* Dump global ports */
  if  (0 < rec_dump_verilog_spice_model_global_ports(fp, verilog_model, FALSE, FALSE, my_bool_to_boolean(is_explicit_mapping), TRUE)) {
    fprintf(fp, ",\n");
  }

  /* connect to input bus*/
  if (true == is_explicit_mapping) {
    fprintf(fp, ".in(");
  }
  fprintf(fp, "%s_size%d_%d_inbus",
               verilog_model->prefix, mux_size, verilog_model->cnt);
  if (true == is_explicit_mapping) {
    fprintf(fp, ")");
  }
  fprintf(fp, ", ");

  /* output port*/
  xlow = src_rr_node->xlow;
  ylow = src_rr_node->ylow;

  assert(IPIN == src_rr_node->type);
  /* Search all the sides of a CB, see this drive_rr_node is an INPUT of this SB */
  rr_gsb.get_node_side_and_index(src_rr_node, OUT_PORT, &side, &index);
  /* We need to be sure that drive_rr_node is part of the CB */
  assert((-1 != index)&&(NUM_SIDES != side));
  if (true == is_explicit_mapping) {
    fprintf(fp, ".out(");
  }
  dump_verilog_grid_side_pin_with_given_index(fp, OPIN, /* This is an output of a connection box */
                                              rr_gsb.get_ipin_node(side, index)->ptc_num, 
                                              rr_gsb.get_ipin_node_grid_side(side, index), 
                                              xlow, ylow, /* Coordinator of Grid */ 
                                              0,0, /*No explicit mapping*/
                                              FALSE, false); /* Do not specify the direction of port */
  if (true == is_explicit_mapping) {
    fprintf(fp, ")");
  }
  fprintf(fp, ", "); 

  /* Different design technology requires different configuration bus! */
  dump_verilog_mux_config_bus_ports(fp, verilog_model, cur_sram_orgz_info,
                                    mux_size, cur_num_sram,
                                    num_mux_reserved_conf_bits, 
                                    num_mux_conf_bits, is_explicit_mapping);


  fprintf(fp, ");\n");

  switch (verilog_model->design_tech) {
  case SPICE_MODEL_DESIGN_CMOS:
    decode_cmos_mux_sram_bits(verilog_model, mux_size, path_id, &num_mux_sram_bits, &mux_sram_bits, &mux_level);
    break;
  case SPICE_MODEL_DESIGN_RRAM:
    decode_rram_mux(verilog_model, mux_size, path_id, &num_mux_sram_bits, &mux_sram_bits, &mux_level);
    break;
  default:
    vpr_printf(TIO_MESSAGE_ERROR,"(File:%s,[LINE%d])Invalid design technology for verilog model (%s)!\n",
               __FILE__, __LINE__, verilog_model->name);
  }

  /* Print the encoding in SPICE netlist for debugging */
  switch (verilog_model->design_tech) {
  case SPICE_MODEL_DESIGN_CMOS:
    fprintf(fp, "//----- SRAM bits for MUX[%d], level=%d, select_path_id=%d. -----\n", 
            verilog_model->cnt, mux_level, path_id);
    fprintf(fp, "//----- From LSB(LEFT) TO MSB (RIGHT) -----\n");
    fprintf(fp, "//-----");
    fprint_commented_sram_bits(fp, num_mux_sram_bits, mux_sram_bits);
    fprintf(fp, "-----\n");
    break;
  case SPICE_MODEL_DESIGN_RRAM:
    fprintf(fp, "//----- BL/WL bits for 4T1R MUX[%d], level=%d, select_path_id=%d. -----\n", 
            verilog_model->cnt, mux_level, path_id);
    fprintf(fp, "//----- From LSB(LEFT) TO MSB (RIGHT) -----\n");
    fprintf(fp, "//---- BL: ");
    fprint_commented_sram_bits(fp, num_mux_sram_bits/2, mux_sram_bits);
    fprintf(fp, "-----\n");
    fprintf(fp, "//----- From LSB(LEFT) TO MSB (RIGHT) -----\n");
    fprintf(fp, "//---- WL: ");
    fprint_commented_sram_bits(fp, num_mux_sram_bits/2, mux_sram_bits + num_mux_sram_bits/2);
    fprintf(fp, "-----\n");
    break;
  default:
    vpr_printf(TIO_MESSAGE_ERROR,"(File:%s,[LINE%d])Invalid design technology for verilog model (%s)!\n",
               __FILE__, __LINE__, verilog_model->name);
  }

  get_sram_orgz_info_mem_model(cur_sram_orgz_info, &mem_model);
  /* Dump sram modules */
  switch (verilog_model->design_tech) {
  case SPICE_MODEL_DESIGN_CMOS:
    /* Call the memory module defined for this SRAM-based MUX! */
    mem_subckt_name = generate_verilog_mux_subckt_name(verilog_model, mux_size, verilog_mem_posfix);
    fprintf(fp, "%s %s_%d_ ( ", 
            mem_subckt_name, mem_subckt_name, verilog_model->cnt);
    dump_verilog_mem_sram_submodule(fp, cur_sram_orgz_info, verilog_model, mux_size, mem_model, 
                                    cur_num_sram, cur_num_sram + num_mux_conf_bits - 1,
                                    my_bool_to_boolean(is_explicit_mapping)); 
    fprintf(fp, ");\n");
    /* update the number of memory bits */
    update_sram_orgz_info_num_mem_bit(cur_sram_orgz_info, cur_num_sram + num_mux_conf_bits);
    break;
  case SPICE_MODEL_DESIGN_RRAM:
    /* RRAM-based MUX does not need any SRAM dumping
     * But we have to get the number of configuration bits required by this MUX 
     * and update the number of memory bits 
     */
    update_sram_orgz_info_num_mem_bit(cur_sram_orgz_info, cur_num_sram + num_mux_conf_bits);
    update_sram_orgz_info_num_blwl(cur_sram_orgz_info, 
                                   cur_bl + num_mux_conf_bits, 
                                   cur_wl + num_mux_conf_bits);
    break;  
  default:
    vpr_printf(TIO_MESSAGE_ERROR,"(File:%s,[LINE%d])Invalid design technology for verilog model (%s)!\n",
               __FILE__, __LINE__, verilog_model->name);
  }

  /* update sram counter */
  verilog_model->cnt++;

  /* Free */
  my_free(mux_sram_bits);
  my_free(mem_subckt_name);

  return;
}



void dump_verilog_connection_box_mux(t_sram_orgz_info* cur_sram_orgz_info,
                                     FILE* fp,
                                     t_cb* cur_cb_info,
                                     t_rr_node* src_rr_node,
                                     bool is_explicit_mapping) {
  int mux_size, cur_num_sram, input_cnt = 0;
  t_rr_node** drive_rr_nodes = NULL;
  int inode, mux_level, path_id, switch_index;
  t_spice_model* verilog_model = NULL;
  int num_mux_sram_bits = 0;
  int* mux_sram_bits = NULL;
  t_rr_type drive_rr_node_type = NUM_RR_TYPES;
  int xlow, ylow, side, index;
  int num_mux_conf_bits = 0;
  int num_mux_reserved_conf_bits = 0;
  int cur_bl, cur_wl;
  t_spice_model* mem_model = NULL;
  char* mem_subckt_name = NULL;

  /* Check the file handler*/ 
  if (NULL == fp) {
    vpr_printf(TIO_MESSAGE_ERROR,"(File:%s,[LINE%d])Invalid file handler.\n", 
               __FILE__, __LINE__); 
    exit(1);
  }
  /* Check */
  assert((!(0 > cur_cb_info->x))&&(!(cur_cb_info->x > (nx + 1)))); 
  assert((!(0 > cur_cb_info->y))&&(!(cur_cb_info->y > (ny + 1)))); 

  /* Find drive_rr_nodes*/
  mux_size = src_rr_node->num_drive_rr_nodes;
  drive_rr_nodes = src_rr_node->drive_rr_nodes; 

  /* Configuration bits for MUX*/
  path_id = DEFAULT_PATH_ID;
  for (inode = 0; inode < mux_size; inode++) {
    if (drive_rr_nodes[inode] == &(rr_node[src_rr_node->prev_node])) {
      path_id = inode;
      src_rr_node->id_path = inode;
      break;
    }
  }
  switch_index = src_rr_node->drive_switches[DEFAULT_SWITCH_ID];

  verilog_model = switch_inf[switch_index].spice_model;


  char* name_mux = (char *) my_malloc(sizeof(char)*(1 + strlen(verilog_model->prefix) + 5
                                                    + strlen(my_itoa(mux_size)) + 1 
                                                    + strlen(my_itoa(verilog_model->cnt)) + 5));
  sprintf(name_mux, "/%s_size%d_%d_/in", verilog_model->prefix, mux_size, verilog_model->cnt);
  char* path_hierarchy = (char *) my_malloc(sizeof(char)*(strlen(gen_verilog_one_cb_instance_name(cur_cb_info)))); 
  path_hierarchy = gen_verilog_one_cb_instance_name(cur_cb_info);
  src_rr_node->name_mux = my_strcat(path_hierarchy,name_mux);

  /* Specify the input bus */
  fprintf(fp, "wire [0:%d] %s_size%d_%d_inbus;\n",
          mux_size - 1,
          verilog_model->prefix, mux_size, verilog_model->cnt);

  /* Check drive_rr_nodes type, should be the same*/
  for (inode = 0; inode < mux_size; inode++) {
    if (NUM_RR_TYPES == drive_rr_node_type) { 
      drive_rr_node_type = drive_rr_nodes[inode]->type;
    } else {
      assert(drive_rr_node_type == drive_rr_nodes[inode]->type);
      assert((CHANX == drive_rr_nodes[inode]->type)||(CHANY == drive_rr_nodes[inode]->type));
    }
  } 
  /* input port*/
  for (inode = 0; inode < mux_size; inode++) {
    fprintf(fp, "assign %s_size%d_%d_inbus[%d] = ",
                verilog_model->prefix, mux_size, verilog_model->cnt, input_cnt);
    fprintf(fp, "%s_%d__%d__midout_%d_;\n",
            convert_chan_type_to_string(drive_rr_nodes[inode]->type),
            cur_cb_info->x, cur_cb_info->y, drive_rr_nodes[inode]->ptc_num);
    input_cnt++;
  }
  assert(input_cnt == mux_size);

  /* Print SRAMs that configure this MUX */
  /* cur_num_sram = sram_verilog_model->cnt; */
  cur_num_sram = get_sram_orgz_info_num_mem_bit(cur_sram_orgz_info); 
  get_sram_orgz_info_num_blwl(cur_sram_orgz_info, &cur_bl, &cur_wl);
  /* connect to reserved BL/WLs ? */
  num_mux_reserved_conf_bits = count_num_reserved_conf_bits_one_spice_model(verilog_model, 
                                                                            cur_sram_orgz_info->type,
                                                                            mux_size);
  /* Get the number of configuration bits required by this MUX */
  num_mux_conf_bits = count_num_conf_bits_one_spice_model(verilog_model, 
                                                          cur_sram_orgz_info->type,
                                                          mux_size);

  /* Dump the configuration port bus */
  dump_verilog_mux_config_bus(fp, verilog_model, cur_sram_orgz_info,
                              mux_size, cur_num_sram, num_mux_reserved_conf_bits, num_mux_conf_bits); 

  /* Dump ports visible only during formal verification */
  fprintf(fp, "`ifdef %s\n", verilog_formal_verification_preproc_flag);
  /*
  dump_verilog_formal_verification_sram_ports(fp, cur_sram_orgz_info, 
                                              cur_num_sram, 
                                              cur_num_sram + num_mux_conf_bits - 1,
                                              VERILOG_PORT_WIRE);
  fprintf(fp, ";\n");
  */
  dump_verilog_formal_verification_mux_sram_ports_wiring(fp, cur_sram_orgz_info,
                                                         verilog_model, mux_size,
                                                         cur_num_sram, 
                                                         cur_num_sram + num_mux_conf_bits - 1);
  
  fprintf(fp, "`endif\n");


  /* Call the MUX SPICE model */
  fprintf(fp, "%s_size%d %s_size%d_%d_ (", 
          verilog_model->name, mux_size, 
          verilog_model->prefix, mux_size, verilog_model->cnt);

  /* Dump global ports */
  if  (0 < rec_dump_verilog_spice_model_global_ports(fp, verilog_model, FALSE, FALSE, my_bool_to_boolean(is_explicit_mapping), TRUE)) {
    fprintf(fp, ",\n");
  }

  /* connect to input bus*/
  if (true == is_explicit_mapping) {
    fprintf(fp, ".in(");
  }
  fprintf(fp, "%s_size%d_%d_inbus",
               verilog_model->prefix, mux_size, verilog_model->cnt);
  if (true == is_explicit_mapping) {
    fprintf(fp, ")");
  }
  fprintf(fp, ", ");

  /* output port*/
  xlow = src_rr_node->xlow;
  ylow = src_rr_node->ylow;

  assert(IPIN == src_rr_node->type);
  /* Search all the sides of a CB, see this drive_rr_node is an INPUT of this SB */
  get_rr_node_side_and_index_in_cb_info(src_rr_node, (*cur_cb_info), OUT_PORT, &side, &index);
  /* We need to be sure that drive_rr_node is part of the CB */
  assert((-1 != index)&&(-1 != side));
  if (true == is_explicit_mapping) {
    fprintf(fp, ".out(");
  }
  dump_verilog_grid_side_pin_with_given_index(fp, OPIN, /* This is an output of a connection box */
                                              cur_cb_info->ipin_rr_node[side][index]->ptc_num, 
                                              cur_cb_info->ipin_rr_node_grid_side[side][index], 
                                              xlow, ylow, /* Coordinator of Grid */ 
                                              0,/*No explicit mapping*/
                                              0,/*No explicit mapping*/
                                              FALSE, false); /* Do not specify the direction of port */
  if (true == is_explicit_mapping) {
    fprintf(fp, ")");
  }
  fprintf(fp, ", "); 

  /* Different design technology requires different configuration bus! */
  dump_verilog_mux_config_bus_ports(fp, verilog_model, cur_sram_orgz_info,
                                    mux_size, cur_num_sram, 
                                    num_mux_reserved_conf_bits, 
                                    num_mux_conf_bits, is_explicit_mapping);


  fprintf(fp, ");\n");

  switch (verilog_model->design_tech) {
  case SPICE_MODEL_DESIGN_CMOS:
    decode_cmos_mux_sram_bits(verilog_model, mux_size, path_id, &num_mux_sram_bits, &mux_sram_bits, &mux_level);
    break;
  case SPICE_MODEL_DESIGN_RRAM:
    decode_rram_mux(verilog_model, mux_size, path_id, &num_mux_sram_bits, &mux_sram_bits, &mux_level);
    break;
  default:
    vpr_printf(TIO_MESSAGE_ERROR,"(File:%s,[LINE%d])Invalid design technology for verilog model (%s)!\n",
               __FILE__, __LINE__, verilog_model->name);
  }

  /* Print the encoding in SPICE netlist for debugging */
  switch (verilog_model->design_tech) {
  case SPICE_MODEL_DESIGN_CMOS:
    fprintf(fp, "//----- SRAM bits for MUX[%d], level=%d, select_path_id=%d. -----\n", 
            verilog_model->cnt, mux_level, path_id);
    fprintf(fp, "//----- From LSB(LEFT) TO MSB (RIGHT) -----\n");
    fprintf(fp, "//-----");
    fprint_commented_sram_bits(fp, num_mux_sram_bits, mux_sram_bits);
    fprintf(fp, "-----\n");
    break;
  case SPICE_MODEL_DESIGN_RRAM:
    fprintf(fp, "//----- BL/WL bits for 4T1R MUX[%d], level=%d, select_path_id=%d. -----\n", 
            verilog_model->cnt, mux_level, path_id);
    fprintf(fp, "//----- From LSB(LEFT) TO MSB (RIGHT) -----\n");
    fprintf(fp, "//---- BL: ");
    fprint_commented_sram_bits(fp, num_mux_sram_bits/2, mux_sram_bits);
    fprintf(fp, "-----\n");
    fprintf(fp, "//----- From LSB(LEFT) TO MSB (RIGHT) -----\n");
    fprintf(fp, "//---- WL: ");
    fprint_commented_sram_bits(fp, num_mux_sram_bits/2, mux_sram_bits + num_mux_sram_bits/2);
    fprintf(fp, "-----\n");
    break;
  default:
    vpr_printf(TIO_MESSAGE_ERROR,"(File:%s,[LINE%d])Invalid design technology for verilog model (%s)!\n",
               __FILE__, __LINE__, verilog_model->name);
  }

  get_sram_orgz_info_mem_model(cur_sram_orgz_info, &mem_model);
  /* Dump sram modules */
  switch (verilog_model->design_tech) {
  case SPICE_MODEL_DESIGN_CMOS:
    /* Call the memory module defined for this SRAM-based MUX! */
    mem_subckt_name = generate_verilog_mux_subckt_name(verilog_model, mux_size, verilog_mem_posfix);
    fprintf(fp, "%s %s_%d_ ( ", 
            mem_subckt_name, mem_subckt_name, verilog_model->cnt);
    dump_verilog_mem_sram_submodule(fp, cur_sram_orgz_info, verilog_model, mux_size, mem_model, 
                                    cur_num_sram, cur_num_sram + num_mux_conf_bits - 1, 
                                    my_bool_to_boolean(is_explicit_mapping)); 
    fprintf(fp, ");\n");
    /* update the number of memory bits */
    update_sram_orgz_info_num_mem_bit(cur_sram_orgz_info, cur_num_sram + num_mux_conf_bits);
    break;
  case SPICE_MODEL_DESIGN_RRAM:
    /* RRAM-based MUX does not need any SRAM dumping
     * But we have to get the number of configuration bits required by this MUX 
     * and update the number of memory bits 
     */
    update_sram_orgz_info_num_mem_bit(cur_sram_orgz_info, cur_num_sram + num_mux_conf_bits);
    update_sram_orgz_info_num_blwl(cur_sram_orgz_info, 
                                   cur_bl + num_mux_conf_bits, 
                                   cur_wl + num_mux_conf_bits);
    break;  
  default:
    vpr_printf(TIO_MESSAGE_ERROR,"(File:%s,[LINE%d])Invalid design technology for verilog model (%s)!\n",
               __FILE__, __LINE__, verilog_model->name);
  }

  /* update sram counter */
  verilog_model->cnt++;

  /* Free */
  my_free(mux_sram_bits);
  my_free(mem_subckt_name);

  return;
}

static 
void dump_verilog_connection_box_interc(t_sram_orgz_info* cur_sram_orgz_info,
                                        FILE* fp,
                                        const RRGSB& rr_gsb, t_rr_type cb_type,
                                        t_rr_node* src_rr_node,
                                        bool is_explicit_mapping) {
  /* Check the file handler*/ 
  if (NULL == fp) {
    vpr_printf(TIO_MESSAGE_ERROR,"(File:%s,[LINE%d])Invalid file handler.\n", 
               __FILE__, __LINE__); 
    exit(1);
  }

  if (1 == src_rr_node->fan_in) {
    /* Print a direct connection*/
    dump_verilog_connection_box_short_interc(fp, rr_gsb, cb_type, src_rr_node);
  } else if (1 < src_rr_node->fan_in) {
    /* Print the multiplexer, fan_in >= 2 */
    dump_verilog_connection_box_mux(cur_sram_orgz_info, fp, rr_gsb, cb_type,
                                    src_rr_node, is_explicit_mapping);
  } /*Nothing should be done else*/ 
   
  return;
}


void dump_verilog_connection_box_interc(t_sram_orgz_info* cur_sram_orgz_info,
                                        FILE* fp,
                                        t_cb* cur_cb_info,
                                        t_rr_node* src_rr_node,
                                        bool is_explicit_mapping) {
  /* Check the file handler*/ 
  if (NULL == fp) {
    vpr_printf(TIO_MESSAGE_ERROR,"(File:%s,[LINE%d])Invalid file handler.\n", 
               __FILE__, __LINE__); 
    exit(1);
  }

  /* Check */
  assert((!(0 > cur_cb_info->x))&&(!(cur_cb_info->x > (nx + 1)))); 
  assert((!(0 > cur_cb_info->y))&&(!(cur_cb_info->y > (ny + 1)))); 

  if (1 == src_rr_node->fan_in) {
    /* Print a direct connection*/
    dump_verilog_connection_box_short_interc(fp, cur_cb_info, src_rr_node);
  } else if (1 < src_rr_node->fan_in) {
    /* Print the multiplexer, fan_in >= 2 */
    dump_verilog_connection_box_mux(cur_sram_orgz_info, fp, cur_cb_info, 
                                    src_rr_node, is_explicit_mapping);
  } /*Nothing should be done else*/ 
   
  return;
}

/* Count the number of configuration bits of a connection box */
int count_verilog_connection_box_conf_bits(t_sram_orgz_info* cur_sram_orgz_info,
                                           const RRGSB& rr_gsb, t_rr_type cb_type) {
  int num_conf_bits = 0;

  std::vector<enum e_side> cb_sides = rr_gsb.get_cb_ipin_sides(cb_type);

  for (size_t side = 0; side < cb_sides.size(); ++side) {
    enum e_side cb_ipin_side = cb_sides[side];
    /* Count the number of configuration bits */
    num_conf_bits += count_verilog_connection_box_one_side_conf_bits(cur_sram_orgz_info,
                                                                     rr_gsb, cb_ipin_side); 
  }

  return num_conf_bits;
}


/* Count the number of configuration bits of a connection box */
int count_verilog_connection_box_conf_bits(t_sram_orgz_info* cur_sram_orgz_info,
                                           t_cb* cur_cb_info) {
  int side;
  int side_cnt = 0;
  int num_conf_bits = 0;

  for (side = 0; side < cur_cb_info->num_sides; side++) {
    /* Bypass side with zero IPINs*/
    if (0 == cur_cb_info->num_ipin_rr_nodes[side]) {
      continue;
    }
    side_cnt++;
    assert(0 < cur_cb_info->num_ipin_rr_nodes[side]);
    assert(NULL != cur_cb_info->ipin_rr_node[side]);
    /* Count the number of configuration bits */
    num_conf_bits += count_verilog_connection_box_one_side_conf_bits(cur_sram_orgz_info,
                                                                     cur_cb_info->num_ipin_rr_nodes[side], 
                                                                     cur_cb_info->ipin_rr_node[side]);
  }
  /* Make sure only 2 sides of IPINs are printed */
  assert((1 == side_cnt)||(2 == side_cnt));

  return num_conf_bits;
}

/* Count the number of reserved configuration bits of a connection box */
int count_verilog_connection_box_reserved_conf_bits(t_sram_orgz_info* cur_sram_orgz_info,
                                                    const RRGSB& rr_gsb, t_rr_type cb_type) {
  int num_reserved_conf_bits = 0;
  std::vector<enum e_side> cb_sides = rr_gsb.get_cb_ipin_sides(cb_type);

  for (size_t side = 0; side < cb_sides.size(); ++side) {
    enum e_side cb_ipin_side = cb_sides[side];
    /* Count the number of reserved configuration bits */
    int temp_num_reserved_conf_bits = count_verilog_connection_box_one_side_reserved_conf_bits(cur_sram_orgz_info, rr_gsb, cb_ipin_side);
    /* Only consider the largest reserved configuration bits */
    num_reserved_conf_bits = std::max(num_reserved_conf_bits, temp_num_reserved_conf_bits); 
  }

  return num_reserved_conf_bits;
}


/* Count the number of reserved configuration bits of a connection box */
int count_verilog_connection_box_reserved_conf_bits(t_sram_orgz_info* cur_sram_orgz_info,
                                                    t_cb* cur_cb_info) {
  int side;
  int side_cnt = 0;
  int num_reserved_conf_bits = 0;
  int temp_num_reserved_conf_bits = 0;

  for (side = 0; side < cur_cb_info->num_sides; side++) {
    /* Bypass side with zero IPINs*/
    if (0 == cur_cb_info->num_ipin_rr_nodes[side]) {
      continue;
    }
    side_cnt++;
    assert(0 < cur_cb_info->num_ipin_rr_nodes[side]);
    assert(NULL != cur_cb_info->ipin_rr_node[side]);
    /* Count the number of reserved configuration bits */
    temp_num_reserved_conf_bits = count_verilog_connection_box_one_side_reserved_conf_bits(cur_sram_orgz_info,
                                                                                           cur_cb_info->num_ipin_rr_nodes[side], 
                                                                                           cur_cb_info->ipin_rr_node[side]);
    /* Only consider the largest reserved configuration bits */
    if (temp_num_reserved_conf_bits > num_reserved_conf_bits) {
      num_reserved_conf_bits = temp_num_reserved_conf_bits;
    }
  }
  /* Make sure only 2 sides of IPINs are printed */
  assert((1 == side_cnt)||(2 == side_cnt));

  return num_reserved_conf_bits;
}

/* Print connection boxes
 * Print the sub-circuit of a connection Box (Type: [CHANX|CHANY])
 * Actually it is very similiar to switch box but
 * the difference is connection boxes connect Grid INPUT Pins to channels
 * TODO: merge direct connections into CB 
 *    --------------             --------------
 *    |            |             |            |
 *    |    Grid    |   ChanY     |    Grid    |
 *    |  [x][y+1]  |   [x][y]    | [x+1][y+1] |
 *    |            | Connection  |            |
 *    -------------- Box_Y[x][y] --------------
 *                   ----------
 *       ChanX       | Switch |        ChanX 
 *       [x][y]      |   Box  |       [x+1][y]
 *     Connection    | [x][y] |      Connection 
 *    Box_X[x][y]    ----------     Box_X[x+1][y]
 *    --------------             --------------
 *    |            |             |            |
 *    |    Grid    |  ChanY      |    Grid    |
 *    |   [x][y]   | [x][y-1]    |  [x+1][y]  |
 *    |            | Connection  |            |
 *    --------------Box_Y[x][y-1]--------------
 */
static 
void dump_verilog_routing_connection_box_unique_module(t_sram_orgz_info* cur_sram_orgz_info,
                                                       char* verilog_dir, char* subckt_dir, 
                                                       const RRGSB& rr_cb, t_rr_type cb_type,
                                                       bool is_explicit_mapping) {
  FILE* fp = NULL;
  char* fname = NULL;
  int cur_num_sram, num_conf_bits, num_reserved_conf_bits, esti_sram_cnt;

  RRGSB rr_gsb = rr_cb; /* IMPORTANT: this copy will be removed when the config ports are initialized when created!!! */

  /* Count the number of configuration bits */
  /* Count the number of configuration bits to be consumed by this Switch block */
  num_conf_bits = count_verilog_connection_box_conf_bits(cur_sram_orgz_info, rr_gsb, cb_type);
  /* Count the number of reserved configuration bits to be consumed by this Switch block */
  num_reserved_conf_bits = count_verilog_connection_box_reserved_conf_bits(cur_sram_orgz_info, rr_gsb, cb_type);
  /* Estimate the sram_verilog_model->cnt */
  cur_num_sram = get_sram_orgz_info_num_mem_bit(cur_sram_orgz_info); 
  esti_sram_cnt = cur_num_sram + num_conf_bits;
  /* Record index */
  rr_gsb.set_cb_num_reserved_conf_bits(cb_type, num_reserved_conf_bits);
  rr_gsb.set_cb_conf_bits_lsb(cb_type, cur_num_sram);
  rr_gsb.set_cb_conf_bits_msb(cb_type, cur_num_sram + num_conf_bits - 1);

  /* Print the definition of subckt*/
  /* Create file handler */
  fp = verilog_create_one_subckt_file(subckt_dir, 
                                      "Connection Block - X/Y direction ", 
                                      rr_gsb.gen_cb_verilog_module_name(cb_type), 
                                      &fname);

  /* Print preprocessing flags */
  verilog_include_defines_preproc_file(fp, verilog_dir);

  /* Comment lines */
  fprintf(fp, 
          "//----- Verilog Module of Connection block %s[%lu][%lu] -----\n", 
          convert_cb_type_to_string(cb_type), rr_gsb.get_cb_x(cb_type), rr_gsb.get_cb_y(cb_type));
  fprintf(fp, "module ");
  fprintf(fp, "%s ", rr_gsb.gen_cb_verilog_module_name(cb_type));
  fprintf(fp, "(\n");
  /* dump global ports */
  if (0 < dump_verilog_global_ports(fp, global_ports_head, TRUE, false)) {
    fprintf(fp, ",\n");
  }
  /* Print the ports of channels*/
  /*connect to the mid point of a track*/
  /* Get the chan_rr_nodes: Only one side of a cb_info has chan_rr_nodes*/
  for (size_t inode = 0; inode < rr_gsb.get_cb_chan_width(cb_type); ++inode) {
    fprintf(fp, "input %s, \n",
            rr_gsb.gen_cb_verilog_routing_track_name(cb_type, inode));
  }

  /* Print the ports of grids*/
  /* only check ipin_rr_nodes of cur_cb_info */
  std::vector<enum e_side> cb_ipin_sides = rr_gsb.get_cb_ipin_sides(cb_type);
  for (size_t iside = 0; iside < cb_ipin_sides.size(); ++iside) {
    enum e_side cb_ipin_side = cb_ipin_sides[iside];
    for (size_t inode = 0; inode < rr_gsb.get_num_ipin_nodes(cb_ipin_side); ++inode) {
      /* Print each INPUT Pins of a grid */
      dump_verilog_grid_side_pin_with_given_index(fp, IPIN, /* This is an output of a connection box */
                                                  rr_gsb.get_ipin_node(cb_ipin_side, inode)->ptc_num,
                                                  rr_gsb.get_ipin_node_grid_side(cb_ipin_side, inode),
                                                  rr_gsb.get_ipin_node(cb_ipin_side, inode)->xlow,
                                                  rr_gsb.get_ipin_node(cb_ipin_side, inode)->ylow,
                                                  0,/*No explicit mapping */
                                                  0,/*No explicit mapping */
                                                  TRUE, false); 

    }
  }

  /* Put down configuration port */
  /* output of each configuration bit */
  /* Reserved sram ports */
  if (0 < rr_gsb.get_cb_num_reserved_conf_bits(cb_type)) {
    dump_verilog_reserved_sram_ports(fp, cur_sram_orgz_info, 
                                     rr_gsb.get_cb_reserved_conf_bits_lsb(cb_type),
                                     rr_gsb.get_cb_reserved_conf_bits_msb(cb_type),
                                     VERILOG_PORT_INPUT);
    fprintf(fp, ",\n");
  }
  /* Normal sram ports */
  dump_verilog_sram_ports(fp, cur_sram_orgz_info, 
                          rr_gsb.get_cb_conf_bits_lsb(cb_type),
                          rr_gsb.get_cb_conf_bits_msb(cb_type),
                          VERILOG_PORT_INPUT);

  /* Dump ports only visible during formal verification*/
  if (0 < rr_gsb.get_cb_num_conf_bits(cb_type)) {
    fprintf(fp, "\n");
    fprintf(fp, "`ifdef %s\n", verilog_formal_verification_preproc_flag);
    fprintf(fp, ",\n");
    dump_verilog_formal_verification_sram_ports(fp, cur_sram_orgz_info, 
                                                rr_gsb.get_cb_conf_bits_lsb(cb_type),
                                                rr_gsb.get_cb_conf_bits_msb(cb_type),
                                                VERILOG_PORT_INPUT, false);
    fprintf(fp, "\n");
    fprintf(fp, "`endif\n");
  }

  /* subckt definition ends with svdd and sgnd*/
  fprintf(fp, ");\n");

  /* Local wires for memory configurations */
  dump_verilog_sram_config_bus_internal_wires(fp, cur_sram_orgz_info, 
                                              rr_gsb.get_cb_conf_bits_lsb(cb_type),
                                              rr_gsb.get_cb_conf_bits_msb(cb_type));

  /* Record LSB and MSB of reserved_conf_bits and normal conf_bits */

  /* Print multiplexers or direct interconnect*/
  for (size_t iside = 0; iside < cb_ipin_sides.size(); ++iside) {
    enum e_side cb_ipin_side = cb_ipin_sides[iside];
    for (size_t inode = 0; inode < rr_gsb.get_num_ipin_nodes(cb_ipin_side); ++inode) {
      dump_verilog_connection_box_interc(cur_sram_orgz_info, fp, rr_gsb, cb_type, 
                                         rr_gsb.get_ipin_node(cb_ipin_side, inode),
                                         is_explicit_mapping);
    }
  }

  fprintf(fp, "endmodule\n");

  /* Comment lines */
  fprintf(fp, 
          "//----- END Verilog Module of Connection Box %s [%lu][%lu] -----\n\n", 
          convert_cb_type_to_string(cb_type), rr_gsb.get_cb_x(cb_type), rr_gsb.get_cb_y(cb_type));

  /* Check */
  assert(esti_sram_cnt == get_sram_orgz_info_num_mem_bit(cur_sram_orgz_info));

  /* Close file handler */
  fclose(fp);

  /* Add fname to the linked list */
  routing_verilog_subckt_file_path_head = add_one_subckt_file_name_to_llist(routing_verilog_subckt_file_path_head, fname);  

  /* Free */
  my_free(fname);
 
  return;
}


/* Print connection boxes
 * Print the sub-circuit of a connection Box (Type: [CHANX|CHANY])
 * Actually it is very similiar to switch box but
 * the difference is connection boxes connect Grid INPUT Pins to channels
 * TODO: merge direct connections into CB 
 *    --------------             --------------
 *    |            |             |            |
 *    |    Grid    |   ChanY     |    Grid    |
 *    |  [x][y+1]  |   [x][y]    | [x+1][y+1] |
 *    |            | Connection  |            |
 *    -------------- Box_Y[x][y] --------------
 *                   ----------
 *       ChanX       | Switch |        ChanX 
 *       [x][y]      |   Box  |       [x+1][y]
 *     Connection    | [x][y] |      Connection 
 *    Box_X[x][y]    ----------     Box_X[x+1][y]
 *    --------------             --------------
 *    |            |             |            |
 *    |    Grid    |  ChanY      |    Grid    |
 *    |   [x][y]   | [x][y-1]    |  [x+1][y]  |
 *    |            | Connection  |            |
 *    --------------Box_Y[x][y-1]--------------
 */
void dump_verilog_routing_connection_box_subckt(t_sram_orgz_info* cur_sram_orgz_info,
                                                char* verilog_dir, char* subckt_dir, 
                                                t_cb* cur_cb_info,
                                                boolean compact_routing_hierarchy,
                                                bool is_explicit_mapping) {
  int itrack, inode, side, x, y;
  int side_cnt = 0;
  FILE* fp = NULL;
  char* fname = NULL;
  int cur_num_sram, num_conf_bits, num_reserved_conf_bits, esti_sram_cnt;
   
  /* Check */
  assert((!(0 > cur_cb_info->x))&&(!(cur_cb_info->x > (nx + 1)))); 
  assert((!(0 > cur_cb_info->y))&&(!(cur_cb_info->y > (ny + 1)))); 

  x= cur_cb_info->x;
  y= cur_cb_info->y;

  /* Count the number of configuration bits */
  /* Count the number of configuration bits to be consumed by this Switch block */
  num_conf_bits = count_verilog_connection_box_conf_bits(cur_sram_orgz_info, cur_cb_info);
  /* Count the number of reserved configuration bits to be consumed by this Switch block */
  num_reserved_conf_bits = count_verilog_connection_box_reserved_conf_bits(cur_sram_orgz_info, cur_cb_info);
  /* Estimate the sram_verilog_model->cnt */
  cur_num_sram = get_sram_orgz_info_num_mem_bit(cur_sram_orgz_info); 
  esti_sram_cnt = cur_num_sram + num_conf_bits;
  /* Record index */
  cur_cb_info->num_reserved_conf_bits = num_reserved_conf_bits;
  cur_cb_info->conf_bits_lsb = cur_num_sram;
  cur_cb_info->conf_bits_msb = cur_num_sram + num_conf_bits;

  /* Handle mirror switch blocks:
   * For mirrors, no need to output a file   
   * Just update the counter 
   */
  if (  (TRUE == compact_routing_hierarchy)
     && (NULL != cur_cb_info->mirror) ) {
    /* Again ensure the conf_bits should match !!! */
    /* Count the number  of configuration bits of the mirror */
    int mirror_num_conf_bits = count_verilog_connection_box_conf_bits(cur_sram_orgz_info, cur_cb_info->mirror);
    assert( mirror_num_conf_bits == num_conf_bits );
    /* update memory bits return directly */
    update_sram_orgz_info_num_mem_bit(cur_sram_orgz_info, cur_cb_info->conf_bits_msb);
    return;
  }

  /* Print the definition of subckt*/
  /* Identify the type of connection box */
  switch(cur_cb_info->type) {
  case CHANX:
    /* Create file handler */
    fp = verilog_create_one_subckt_file(subckt_dir, "Connection Block - X direction ", cbx_verilog_file_name_prefix, cur_cb_info->x, cur_cb_info->y, &fname);

    /* Print preprocessing flags */
    verilog_include_defines_preproc_file(fp, verilog_dir);

    /* Comment lines */
    fprintf(fp, "//----- Verilog Module of Connection Box -X direction [%d][%d] -----\n", x, y);
    fprintf(fp, "module ");
    fprintf(fp, "cbx_%d__%d_ ", cur_cb_info->x, cur_cb_info->y);
    break;
  case CHANY:
    /* Create file handler */
    fp = verilog_create_one_subckt_file(subckt_dir, "Connection Block - Y direction ", cby_verilog_file_name_prefix, cur_cb_info->x, cur_cb_info->y, &fname);

    /* Print preprocessing flags */
    verilog_include_defines_preproc_file(fp, verilog_dir);
    /* Comment lines */
    fprintf(fp, "//----- Verilog Module of Connection Box -Y direction [%d][%d] -----\n", x, y);
    fprintf(fp, "module ");
    fprintf(fp, "cby_%d__%d_ ", cur_cb_info->x, cur_cb_info->y);
    break;
  default: 
    vpr_printf(TIO_MESSAGE_ERROR, "(File:%s, [LINE%d])Invalid type of channel!\n", __FILE__, __LINE__);
    exit(1);
  }
 
  fprintf(fp, "(\n");
  /* dump global ports */
  if (0 < dump_verilog_global_ports(fp, global_ports_head, TRUE, false)) {
    fprintf(fp, ",\n");
  }
  /* Print the ports of channels*/
  /*connect to the mid point of a track*/
  /* Get the chan_rr_nodes: Only one side of a cb_info has chan_rr_nodes*/
  side_cnt = 0;
  for (side = 0; side < cur_cb_info->num_sides; side++) {
    /* Bypass side with zero channel width */
    if (0 == cur_cb_info->chan_width[side]) {
      continue;
    }
    assert (0 < cur_cb_info->chan_width[side]);
    side_cnt++;
    for (itrack = 0; itrack < cur_cb_info->chan_width[side]; itrack++) {
      fprintf(fp, "input %s, \n",
              gen_verilog_routing_channel_one_midout_name( cur_cb_info,
                                                           itrack));
    }
  }
  /*check side_cnt */
  assert((1 == side_cnt)||(2 == side_cnt));

  side_cnt = 0;
  //const RRGSB& unique_mirror = device_rr_gsb.get_cb_unique_module(cb_type, coordinator);
  /* Print the ports of grids*/
  /* only check ipin_rr_nodes of cur_cb_info */
  for (side = 0; side < cur_cb_info->num_sides; side++) {
    /* Bypass side with zero IPINs*/
    if (0 == cur_cb_info->num_ipin_rr_nodes[side]) {
      continue;
    }
    side_cnt++;
    assert(0 < cur_cb_info->num_ipin_rr_nodes[side]);
    assert(NULL != cur_cb_info->ipin_rr_node[side]);
    for (inode = 0; inode < cur_cb_info->num_ipin_rr_nodes[side]; inode++) {
      /* Print each INPUT Pins of a grid */
      dump_verilog_grid_side_pin_with_given_index(fp, IPIN, /* This is an output of a connection box */
                                                  cur_cb_info->ipin_rr_node[side][inode]->ptc_num,
                                                  cur_cb_info->ipin_rr_node_grid_side[side][inode],
                                                  cur_cb_info->ipin_rr_node[side][inode]->xlow,
                                                  cur_cb_info->ipin_rr_node[side][inode]->ylow,
                                                  0,/*Used in more recent version*/
                                                  0,/*Used in more recent version*/
                                                  TRUE, is_explicit_mapping); 

    }
  }
  /* Make sure only 2 sides of IPINs are printed */
  assert((1 == side_cnt)||(2 == side_cnt));


  /* Put down configuration port */
  /* output of each configuration bit */
  /* Reserved sram ports */
  dump_verilog_reserved_sram_ports(fp, cur_sram_orgz_info, 
                                   0, cur_cb_info->num_reserved_conf_bits - 1,
                                   VERILOG_PORT_INPUT);
  if (0 < cur_cb_info->num_reserved_conf_bits) {
    fprintf(fp, ",\n");
  }
  /* Normal sram ports */
  dump_verilog_sram_ports(fp, cur_sram_orgz_info, 
                          cur_cb_info->conf_bits_lsb,
                          cur_cb_info->conf_bits_msb - 1,
                          VERILOG_PORT_INPUT);

  /* Dump ports only visible during formal verification*/
  if (0 < (cur_cb_info->conf_bits_msb - 1 - cur_cb_info->conf_bits_lsb)) {
    fprintf(fp, "\n");
    fprintf(fp, "`ifdef %s\n", verilog_formal_verification_preproc_flag);
    fprintf(fp, ",\n");
    dump_verilog_formal_verification_sram_ports(fp, cur_sram_orgz_info, 
                                                cur_cb_info->conf_bits_lsb, 
                                                cur_cb_info->conf_bits_msb - 1,
                                                VERILOG_PORT_INPUT, false);
    fprintf(fp, "\n");
    fprintf(fp, "`endif\n");
  }

  /* subckt definition ends with svdd and sgnd*/
  fprintf(fp, ");\n");

  /* Local wires for memory configurations */
  dump_verilog_sram_config_bus_internal_wires(fp, cur_sram_orgz_info, 
                                              cur_cb_info->conf_bits_lsb, cur_cb_info->conf_bits_msb - 1);

  /* Record LSB and MSB of reserved_conf_bits and normal conf_bits */

  /* Print multiplexers or direct interconnect*/
  side_cnt = 0;
  for (side = 0; side < cur_cb_info->num_sides; side++) {
    /* Bypass side with zero IPINs*/
    if (0 == cur_cb_info->num_ipin_rr_nodes[side]) {
      continue;
    }
    side_cnt++;
    assert(0 < cur_cb_info->num_ipin_rr_nodes[side]);
    assert(NULL != cur_cb_info->ipin_rr_node[side]);
    for (inode = 0; inode < cur_cb_info->num_ipin_rr_nodes[side]; inode++) { 
      dump_verilog_connection_box_interc(cur_sram_orgz_info, fp, cur_cb_info, 
                                         cur_cb_info->ipin_rr_node[side][inode],
                                         is_explicit_mapping);
    }
  }

  fprintf(fp, "endmodule\n");

  /* Comment lines */
  switch(cur_cb_info->type) {
  case CHANX:
    fprintf(fp, "//----- END Verilog Module of Connection Box -X direction [%d][%d] -----\n\n", x, y);
    break;
  case CHANY:
    fprintf(fp, "//----- END Verilog Module of Connection Box -Y direction [%d][%d] -----\n\n", x, y);
    break;
  default: 
    vpr_printf(TIO_MESSAGE_ERROR, "(File:%s, [LINE%d])Invalid type of channel!\n", __FILE__, __LINE__);
    exit(1);
  }

  /* Check */
  assert(esti_sram_cnt == get_sram_orgz_info_num_mem_bit(cur_sram_orgz_info));

  /* Close file handler */
  fclose(fp);

  /* Add fname to the linked list */
  routing_verilog_subckt_file_path_head = add_one_subckt_file_name_to_llist(routing_verilog_subckt_file_path_head, fname);  

  /* Free */
  my_free(fname);
 
  return;
}

/*********************************************************************
 * Generate the port name for a Grid
 *********************************************************************/
std::string generate_grid_side_port_name(const vtr::Point<size_t>& coordinate,
                                         const e_side& side, 
                                         const size_t& pin_id) {
  /* Output the pins on the side*/ 
  int height = get_grid_pin_height(coordinate.x(), coordinate.y(), (int)pin_id);
  if (1 != grid[coordinate.x()][coordinate.y()].type->pinloc[height][side][pin_id]) {
    vpr_printf(TIO_MESSAGE_ERROR, 
               "(File:%s, [LINE%d])Fail to generate a grid pin (x=%lu, y=%lu, height=%lu, side=%s, index=%d)\n",
               __FILE__, __LINE__, 
               coordinate.x(), coordinate.y(), height, convert_side_index_to_string(side), pin_id);
    exit(1);
  } 
  return generate_grid_port_name(coordinate, (size_t)height, side, pin_id, true);
}

/*********************************************************************
 * Top-level function: 
 * Build the Verilog modules for global routing architecture
 * 1. Routing channels
 * 2. Switch blocks
 * 3. Connection blocks
 *
 * This function supports two styles in Verilog generation:
 * 1. Explicit port mapping
 * 2. Inexplicit port mapping
 *
 * This function also supports high hierarchical Verilog generation
 * (when the compact_routing_hierarchy is set true)
 * In this mode, Verilog generation will be done for only those
 * unique modules in terms of internal logics
 *********************************************************************/
void print_verilog_routing_resources(ModuleManager& module_manager,
                                     const MuxLibrary& mux_lib,
                                     t_sram_orgz_info* cur_sram_orgz_info,
                                     char* verilog_dir,
                                     char* subckt_dir,
                                     const t_arch& arch,
                                     const t_det_routing_arch& routing_arch,
                                     int LL_num_rr_nodes, t_rr_node* LL_rr_node, /* To be replaced by RRGraph object */
                                     t_ivec*** LL_rr_node_indices,
                                     t_rr_indexed_data* LL_rr_indexed_data,
                                     const t_fpga_spice_opts& FPGA_SPICE_Opts) {
  VTR_ASSERT (UNI_DIRECTIONAL == routing_arch.directionality);
  
  boolean compact_routing_hierarchy = FPGA_SPICE_Opts.compact_routing_hierarchy;
  boolean explicit_port_mapping = FPGA_SPICE_Opts.SynVerilogOpts.dump_explicit_verilog;

  /* Create a vector of switch infs. TODO: this should be replaced switch objects!!! */
  std::vector<t_switch_inf> rr_switches;
  for (short i = 0; i < routing_arch.num_switch; ++i) {
    rr_switches.push_back(switch_inf[i]);
  }

  /* Two major tasks: 
   * 1. Generate sub-circuits for Routing Channels 
   * 2. Generate sub-circuits for Switch Boxes
   */ 
  /* Now: First task: Routing channels
   * Sub-circuits are named as chanx[ix][iy] or chany[ix][iy] for horizontal or vertical channels
   * each channels consist of a number of routing tracks. (Actually they are metal wires)
   * We only support single-driver routing architecture. 
   * The direction is defined as INC_DIRECTION ------> and DEC_DIRECTION <-------- for chanx
   * The direction is defined as INC_DIRECTION /|\ and DEC_DIRECTION | for chany
   *                                            |                    |
   *                                            |                    |
   *                                            |                   \|/
   * For INC_DIRECTION chanx, the inputs are at the left of channels, the outputs are at the right of channels
   * For DEC_DIRECTION chanx, the inputs are at the right of channels, the outputs are at the left of channels
   * For INC_DIRECTION chany, the inputs are at the bottom of channels, the outputs are at the top of channels
   * For DEC_DIRECTION chany, the inputs are at the top of channels, the outputs are at the bottom of channels
   */
  if (TRUE == compact_routing_hierarchy) { 
    /* Call all the unique mirrors in a DeviceRRChan */
    vpr_printf(TIO_MESSAGE_INFO, "Writing X-direction Channels...\n");
    /* X - channels [1...nx][0..ny]*/
    for (size_t ichan = 0; ichan < device_rr_chan.get_num_modules(CHANX); ++ichan) {
      dump_verilog_routing_chan_subckt(verilog_dir, subckt_dir, 
                                       ichan, device_rr_chan.get_module(CHANX, ichan));

      print_verilog_routing_unique_chan_subckt(module_manager, std::string(verilog_dir), std::string(subckt_dir), 
                                               ichan, device_rr_chan.get_module(CHANX, ichan));
    }
    /* Y - channels [1...ny][0..nx]*/
    vpr_printf(TIO_MESSAGE_INFO, "Writing Y-direction Channels...\n");
    for (size_t ichan = 0; ichan < device_rr_chan.get_num_modules(CHANY); ++ichan) {
      dump_verilog_routing_chan_subckt(verilog_dir, subckt_dir, 
                                       ichan, device_rr_chan.get_module(CHANY, ichan));

      print_verilog_routing_unique_chan_subckt(module_manager, std::string(verilog_dir), std::string(subckt_dir), 
                                               ichan, device_rr_chan.get_module(CHANY, ichan));
    }
  } else { 
    /* Output the full array of routing channels */
    vpr_printf(TIO_MESSAGE_INFO, "Writing X-direction Channels...\n");
    for (int iy = 0; iy < (ny + 1); iy++) {
      for (int ix = 1; ix < (nx + 1); ix++) {
        dump_verilog_routing_chan_subckt(verilog_dir, subckt_dir, ix, iy, CHANX, 
                                         LL_num_rr_nodes, LL_rr_node, LL_rr_node_indices, LL_rr_indexed_data, 
                                         arch.num_segments);

        vtr::Point<size_t> chan_coordinate((size_t)ix, (size_t)iy);
        print_verilog_routing_chan_subckt(module_manager, std::string(verilog_dir), std::string(subckt_dir), chan_coordinate, CHANX, 
                                          LL_num_rr_nodes, LL_rr_node, LL_rr_node_indices);
      }
    }
    /* Y - channels [1...ny][0..nx]*/
    vpr_printf(TIO_MESSAGE_INFO, "Writing Y-direction Channels...\n");
    for (int ix = 0; ix < (nx + 1); ix++) {
      for (int iy = 1; iy < (ny + 1); iy++) {
        dump_verilog_routing_chan_subckt(verilog_dir, subckt_dir, ix, iy, CHANY,
                                         LL_num_rr_nodes, LL_rr_node, LL_rr_node_indices, LL_rr_indexed_data, 
                                         arch.num_segments);

        vtr::Point<size_t> chan_coordinate((size_t)ix, (size_t)iy);
        print_verilog_routing_chan_subckt(module_manager, std::string(verilog_dir), std::string(subckt_dir), chan_coordinate, CHANY, 
                                          LL_num_rr_nodes, LL_rr_node, LL_rr_node_indices);
      }
    }
  }

  /* Switch Boxes*/
  if (TRUE == compact_routing_hierarchy) { 
    /* Create a snapshot on sram_orgz_info */
    t_sram_orgz_info* stamped_sram_orgz_info = snapshot_sram_orgz_info(cur_sram_orgz_info);

    /* Output unique modules */
    for (size_t isb = 0; isb < device_rr_gsb.get_num_sb_unique_module(); ++isb) {
      const RRGSB& unique_mirror = device_rr_gsb.get_sb_unique_module(isb);
      dump_verilog_routing_switch_box_unique_subckt(cur_sram_orgz_info, verilog_dir,
                                                    subckt_dir, unique_mirror, explicit_port_mapping);
      print_verilog_routing_switch_box_unique_module(module_manager, arch.spice->circuit_lib, mux_lib, 
                                                     rr_switches,
                                                     cur_sram_orgz_info, std::string(verilog_dir),
                                                     std::string(subckt_dir), unique_mirror, 
                                                     explicit_port_mapping);
    }

    /* Restore sram_orgz_info to the base */ 
    copy_sram_orgz_info (cur_sram_orgz_info, stamped_sram_orgz_info);

    DeviceCoordinator sb_range = device_rr_gsb.get_gsb_range();
    for (size_t ix = 0; ix < sb_range.get_x(); ++ix) {
      for (size_t iy = 0; iy < sb_range.get_y(); ++iy) {
        const RRGSB& rr_sb = device_rr_gsb.get_gsb(ix, iy);
        update_routing_switch_box_conf_bits(cur_sram_orgz_info, rr_sb);
      }
    }
    /* Free */
    free_sram_orgz_info(stamped_sram_orgz_info, stamped_sram_orgz_info->type);
  } else {
    for (int ix = 0; ix < (nx + 1); ix++) {
      for (int iy = 0; iy < (ny + 1); iy++) {
        /* vpr_printf(TIO_MESSAGE_INFO, "Writing Switch Boxes[%d][%d]...\n", ix, iy); */
        update_spice_models_routing_index_low(ix, iy, SOURCE, arch.spice->num_spice_model, arch.spice->spice_models);
        dump_verilog_routing_switch_box_subckt(cur_sram_orgz_info, verilog_dir, 
                                               subckt_dir, &(sb_info[ix][iy]),
                                               compact_routing_hierarchy,
                                               explicit_port_mapping);
        update_spice_models_routing_index_high(ix, iy, SOURCE, arch.spice->num_spice_model, arch.spice->spice_models);
      }
    }
  }

  /* Connection Boxes */
  if (TRUE == compact_routing_hierarchy) { 
    /* Create a snapshot on sram_orgz_info */
    t_sram_orgz_info* stamped_sram_orgz_info = snapshot_sram_orgz_info(cur_sram_orgz_info);

    DeviceCoordinator cb_range = device_rr_gsb.get_gsb_range();

    /* X - channels [1...nx][0..ny]*/
    for (size_t icb = 0; icb < device_rr_gsb.get_num_cb_unique_module(CHANX); ++icb) {
      const RRGSB& unique_mirror = device_rr_gsb.get_cb_unique_module(CHANX, icb);
      dump_verilog_routing_connection_box_unique_module(cur_sram_orgz_info, 
                             verilog_dir, subckt_dir, unique_mirror, CHANX,
                             explicit_port_mapping);
    }

    /* Y - channels [1...ny][0..nx]*/
    for (size_t icb = 0; icb < device_rr_gsb.get_num_cb_unique_module(CHANY); ++icb) {
      const RRGSB& unique_mirror = device_rr_gsb.get_cb_unique_module(CHANY, icb);
      dump_verilog_routing_connection_box_unique_module(cur_sram_orgz_info, 
                             verilog_dir, subckt_dir, unique_mirror, CHANY,
                             explicit_port_mapping);
    }

    /* Restore sram_orgz_info to the base */ 
    copy_sram_orgz_info (cur_sram_orgz_info, stamped_sram_orgz_info);

    /* TODO: when we follow a tile organization, 
     * updating the conf bits should follow a tile organization: CLB, SB and CBX, CBY */
    for (size_t ix = 0; ix < cb_range.get_x(); ++ix) {
      for (size_t iy = 0; iy < cb_range.get_y(); ++iy) {
        const RRGSB& rr_gsb = device_rr_gsb.get_gsb(ix, iy);
        update_routing_connection_box_conf_bits(cur_sram_orgz_info, rr_gsb, CHANX);
        update_routing_connection_box_conf_bits(cur_sram_orgz_info, rr_gsb, CHANY);
      }
    }

    /* Free */
    free_sram_orgz_info(stamped_sram_orgz_info, stamped_sram_orgz_info->type);
  } else {
    /* X - channels [1...nx][0..ny]*/
    for (int iy = 0; iy < (ny + 1); iy++) {
      for (int ix = 1; ix < (nx + 1); ix++) {
        /* vpr_printf(TIO_MESSAGE_INFO, "Writing X-direction Connection Boxes[%d][%d]...\n", ix, iy); */
        update_spice_models_routing_index_low(ix, iy, CHANX, arch.spice->num_spice_model, arch.spice->spice_models);
        if ((TRUE == is_cb_exist(CHANX, ix, iy))
           &&(0 < count_cb_info_num_ipin_rr_nodes(cbx_info[ix][iy]))) {
          dump_verilog_routing_connection_box_subckt(cur_sram_orgz_info, 
                                                     verilog_dir, subckt_dir, 
                                                     &(cbx_info[ix][iy]),
                                                     compact_routing_hierarchy,
                                                     explicit_port_mapping);
        }
        update_spice_models_routing_index_high(ix, iy, CHANX, arch.spice->num_spice_model, arch.spice->spice_models);
      }
    }
    /* Y - channels [1...ny][0..nx]*/
    for (int ix = 0; ix < (nx + 1); ix++) {
      for (int iy = 1; iy < (ny + 1); iy++) {
        /* vpr_printf(TIO_MESSAGE_INFO, "Writing Y-direction Connection Boxes[%d][%d]...\n", ix, iy); */
        update_spice_models_routing_index_low(ix, iy, CHANY, arch.spice->num_spice_model, arch.spice->spice_models);
        if ((TRUE == is_cb_exist(CHANY, ix, iy)) 
           &&(0 < count_cb_info_num_ipin_rr_nodes(cby_info[ix][iy]))) {
          dump_verilog_routing_connection_box_subckt(cur_sram_orgz_info, 
                                                     verilog_dir, subckt_dir, 
                                                     &(cby_info[ix][iy]),
                                                     compact_routing_hierarchy,
                                                     explicit_port_mapping);
        }
        update_spice_models_routing_index_high(ix, iy, CHANY, arch.spice->num_spice_model, arch.spice->spice_models);
      }
    }
  }

  /* Output a header file for all the routing blocks */
  vpr_printf(TIO_MESSAGE_INFO,"Generating header file for routing submodules...\n");
  dump_verilog_subckt_header_file(routing_verilog_subckt_file_path_head,
                                  subckt_dir,
                                  routing_verilog_file_name);
  
  return;
}<|MERGE_RESOLUTION|>--- conflicted
+++ resolved
@@ -754,7 +754,6 @@
 void dump_verilog_grid_side_pin_with_given_index(FILE* fp, t_rr_type pin_type, 
                                                  int pin_index, int side,
                                                  int x, int y,
-                                                 int unique_x, int unique_y, /* If explicit, needs the coordinates of the mirror*/
                                                  boolean dump_port_type,
                                                  bool is_explicit_mapping) {
   int height;  
@@ -802,7 +801,7 @@
       is_explicit_mapping = false; /* Both cannot be true at the same time */
     }
     if (true == is_explicit_mapping) {
-      fprintf(fp, ".%s(", gen_verilog_grid_one_pin_name(unique_x, unique_y, height, side, pin_index, TRUE));
+      fprintf(fp, ".%s(", gen_verilog_grid_one_pin_name(x, y, height, side, pin_index, TRUE));
     }
     fprintf(fp, "%s", gen_verilog_grid_one_pin_name(x, y, height, side, pin_index, TRUE));
     if (true == is_explicit_mapping) {
@@ -1006,7 +1005,6 @@
                                                 drive_rr_node->ptc_num, 
                                                 rr_sb.get_opin_node_grid_side(drive_rr_node),
                                                 grid_x, grid_y, 
-                                                0, 0, /* No explicit mapping*/
                                                 FALSE, false); /* Do not dump the direction of the port! */
     break;
   case CHANX:
@@ -1109,8 +1107,6 @@
                                                 drive_rr_node->ptc_num, 
                                                 cur_sb_info->opin_rr_node_grid_side[side][index],
                                                 grid_x, grid_y, 
-                                                0, /*Used in more recent version*/
-                                                0, /*Used in more recent version*/
                                                 FALSE, is_explicit_mapping); /* Do not dump the direction of the port! */
     break;
   case CHANX:
@@ -1211,16 +1207,12 @@
       /* Find grid_x and grid_y */
       grid_x = drive_rr_nodes[inode]->xlow; 
       grid_y = drive_rr_nodes[inode]->ylow; /*Plus the offset in function fprint_grid_side_pin_with_given_index */
-      //const RRGSB& unique_mirror = device_rr_gsb.get_cb_unique_module(cb_type, coordinator);
       /* Print a grid pin */
       fprintf(fp, "assign %s_size%d_%d_inbus[%d] = ",
               verilog_model->prefix, mux_size, verilog_model->cnt, input_cnt);
       dump_verilog_grid_side_pin_with_given_index(fp, IPIN, drive_rr_nodes[inode]->ptc_num, 
                                                   cur_sb_info->opin_rr_node_grid_side[side][index],
-                                                  grid_x, grid_y,
-                                                  0,/*Used in more recent version*/
-                                                  0,/*Used in more recent version*/
-                                                  FALSE, is_explicit_mapping);
+                                                  grid_x, grid_y, FALSE, is_explicit_mapping);
       fprintf(fp, ";\n");
       input_cnt++;
       break;
@@ -1284,7 +1276,7 @@
           verilog_model->prefix, mux_size, verilog_model->cnt);
 
   /* Dump global ports */
-  if  (0 < rec_dump_verilog_spice_model_global_ports(fp, verilog_model, FALSE, FALSE, my_bool_to_boolean(is_explicit_mapping), TRUE)) {
+  if  (0 < rec_dump_verilog_spice_model_global_ports(fp, verilog_model, FALSE, FALSE, my_bool_to_boolean(is_explicit_mapping))) {
     fprintf(fp, ",\n");
   }
   if (true == is_explicit_mapping) {
@@ -1477,9 +1469,7 @@
               verilog_model->prefix, mux_size, verilog_model->cnt, input_cnt);
       dump_verilog_grid_side_pin_with_given_index(fp, IPIN, drive_rr_nodes[inode]->ptc_num, 
                                                   rr_sb.get_opin_node_grid_side(drive_rr_nodes[inode]),
-                                                  grid_x, grid_y,
-                                                  0,0,/*No explicit mapping */
-                                                  FALSE, false);
+                                                  grid_x, grid_y, FALSE, false);
       fprintf(fp, ";\n");
       input_cnt++;
       break;
@@ -1543,7 +1533,7 @@
           verilog_model->prefix, mux_size, verilog_model->cnt);
 
   /* Dump global ports */
-  if  (0 < rec_dump_verilog_spice_model_global_ports(fp, verilog_model, FALSE, FALSE, my_bool_to_boolean(is_explicit_mapping), TRUE)) {
+  if  (0 < rec_dump_verilog_spice_model_global_ports(fp, verilog_model, FALSE, FALSE, my_bool_to_boolean(is_explicit_mapping))) {
     fprintf(fp, ",\n");
   }
 
@@ -2254,25 +2244,6 @@
       VTR_ASSERT(NUM_SIDES != input_pin_side);
       break;
     }
-<<<<<<< HEAD
-
-    /* Dump OPINs of adjacent CLBs */
-      //const RRGSB& unique_mirror = device_rr_gsb.get_cb_unique_module(port_coordinator);
-    for (size_t inode = 0; inode < rr_sb.get_num_opin_nodes(side_manager.get_side()); ++inode) {
-      fprintf(fp, "  ");
-      dump_verilog_grid_side_pin_with_given_index(fp, OPIN, /* This is an input of a SB */
-                                                  rr_sb.get_opin_node(side_manager.get_side(), inode)->ptc_num,
-                                                  rr_sb.get_opin_node_grid_side(side_manager.get_side(), inode),
-                                                  rr_sb.get_opin_node(side_manager.get_side(), inode)->xlow,
-                                                  rr_sb.get_opin_node(side_manager.get_side(), inode)->ylow,
-                                                  rr_sb.get_opin_node(side_manager.get_side(), inode)->xlow,
-                                                  rr_sb.get_opin_node(side_manager.get_side(), inode)->ylow,
-                                                  dump_port_type, is_explicit_mapping); /* Dump the direction of the port ! */ 
-      if (FALSE == dump_port_type) {
-        fprintf(fp, ",\n");
-      }
-    } 
-=======
     default: /* SOURCE, IPIN, SINK are invalid*/
       vpr_printf(TIO_MESSAGE_ERROR, 
                  "(File:%s, [LINE%d])Invalid rr_node type! Should be [OPIN|CHANX|CHANY].\n",
@@ -2280,7 +2251,6 @@
       exit(1);
     }
     input_ports.push_back(generate_switch_block_input_port(rr_sb, input_pin_side, input_rr_node));
->>>>>>> 36f7624b
   }
 
   return input_ports;
@@ -2707,16 +2677,6 @@
     }
     /* Dump OPINs of adjacent CLBs */
     for (size_t inode = 0; inode < rr_gsb.get_num_opin_nodes(side_manager.get_side()); ++inode) {
-<<<<<<< HEAD
-      fprintf(fp, "  ");
-      dump_verilog_grid_side_pin_with_given_index(fp, OPIN, /* This is an input of a SB */
-                                                  rr_gsb.get_opin_node(side_manager.get_side(), inode)->ptc_num,
-                                                  rr_gsb.get_opin_node_grid_side(side_manager.get_side(), inode),
-                                                  rr_gsb.get_opin_node(side_manager.get_side(), inode)->xlow,
-                                                  rr_gsb.get_opin_node(side_manager.get_side(), inode)->ylow,
-                                                  0,0, /*No explicit mapping */
-                                                  TRUE, false); /* Dump the direction of the port ! */ 
-=======
       vtr::Point<size_t> port_coord(rr_gsb.get_opin_node(side_manager.get_side(), inode)->xlow,
                                     rr_gsb.get_opin_node(side_manager.get_side(), inode)->ylow);
       std::string port_name = generate_grid_side_port_name(port_coord,
@@ -2725,7 +2685,6 @@
       BasicPort module_port(port_name, 1); /* Every grid output has a port size of 1 */
       /* Grid outputs are inputs of switch blocks */
       module_manager.add_port(module_id, module_port, ModuleManager::MODULE_INPUT_PORT);
->>>>>>> 36f7624b
     } 
   }
   
@@ -2769,77 +2728,6 @@
   /* TODO: Print routing multiplexers */
   for (size_t side = 0; side < rr_gsb.get_num_sides(); ++side) {
     Side side_manager(side);
-<<<<<<< HEAD
-    fprintf(fp, "//----- %s side Submodule -----\n", 
-            side_manager.c_str());
-
-    /* Get the channel width on this side, if it is zero, we return */
-    if (0 == rr_gsb.get_chan_width(side_manager.get_side())) {
-      fprintf(fp, "//----- %s side has zero channel width, module dump skipped -----\n", 
-              side_manager.c_str());
-      continue;
-    }
-
-    /* get segment ids */
-    std::vector<size_t> seg_ids = rr_gsb.get_chan(side_manager.get_side()).get_segment_ids();
-    for (size_t iseg = 0; iseg < seg_ids.size(); ++iseg) { 
-      fprintf(fp, "//----- %s side Submodule with Segment id: %lu -----\n", 
-              side_manager.c_str(), seg_ids[iseg]);
-
-      /* Count the number of configuration bits to be consumed by this Switch block */
-      int side_num_conf_bits = count_verilog_switch_box_side_conf_bits(cur_sram_orgz_info, rr_gsb, side_manager.get_side(), seg_ids[iseg]);
-      /* Count the number of reserved configuration bits to be consumed by this Switch block */
-      int side_num_reserved_conf_bits = count_verilog_switch_box_side_reserved_conf_bits(cur_sram_orgz_info, rr_gsb, side_manager.get_side(), seg_ids[iseg]);
-
-      /* Cache the sram counter */
-      cur_sram_msb = cur_sram_lsb + side_num_conf_bits - 1; 
-
-      /* Instanciate the subckt*/
-      fprintf(fp, 
-              "%s %s ( \n", 
-              rr_gsb.gen_sb_verilog_side_module_name(side_manager.get_side(), seg_ids[iseg]),
-              rr_gsb.gen_sb_verilog_side_instance_name(side_manager.get_side(), seg_ids[iseg]));
-      /* dump global ports */
-      if (0 < dump_verilog_global_ports(fp, global_ports_head, FALSE, is_explicit_mapping)) {
-        fprintf(fp, ",\n");
-      }
-
-      dump_verilog_routing_switch_box_unique_side_subckt_portmap(fp, rr_gsb, side_manager.get_side(), seg_ids[iseg], FALSE, is_explicit_mapping); 
-
-      /* Put down configuration port */
-      /* output of each configuration bit */
-      /* Reserved sram ports */
-      dump_verilog_reserved_sram_ports(fp, cur_sram_orgz_info, 
-                                       0,
-                                       side_num_reserved_conf_bits - 1,
-                                       VERILOG_PORT_CONKT);
-      if (0 < side_num_reserved_conf_bits) {
-        fprintf(fp, ",\n");
-      }
-      /* Normal sram ports */
-      dump_verilog_sram_local_ports(fp, cur_sram_orgz_info, 
-                                    cur_sram_lsb,
-                                    cur_sram_msb,
-                                    VERILOG_PORT_CONKT, is_explicit_mapping);
-
-      /* Dump ports only visible during formal verification*/
-      if (0 < side_num_conf_bits) {
-        fprintf(fp, "\n");
-        fprintf(fp, "`ifdef %s\n", verilog_formal_verification_preproc_flag);
-        fprintf(fp, ",\n");
-        dump_verilog_formal_verification_sram_ports(fp, cur_sram_orgz_info, 
-                                                    cur_sram_lsb,
-                                                    cur_sram_msb,
-                                                    VERILOG_PORT_CONKT,
-													false);
-        fprintf(fp, "\n");
-        fprintf(fp, "`endif\n");
-      }
-      fprintf(fp, "); \n");
-
-      /* Update sram_lsb */
-      cur_sram_lsb = cur_sram_msb + 1;
-=======
     print_verilog_comment(fp, std::string("----- " + side_manager.to_string() + " side Routing Multiplexers -----")); 
     for (size_t itrack = 0; itrack < rr_gsb.get_chan_width(side_manager.get_side()); ++itrack) {
       /* We care INC_DIRECTION tracks at this side*/
@@ -2849,7 +2737,6 @@
                                                side_manager.get_side(), 
                                                itrack, is_explicit_mapping);
       } 
->>>>>>> 36f7624b
     }
   }
 
@@ -2935,7 +2822,7 @@
   /* Print the definition of subckt*/
   fprintf(fp, "module %s ( \n", rr_gsb.gen_sb_verilog_module_name());
   /* dump global ports */
-  if (0 < dump_verilog_global_ports(fp, global_ports_head, TRUE, false)) {
+  if (0 < dump_verilog_global_ports(fp, global_ports_head, TRUE, is_explicit_mapping)) {
     fprintf(fp, ",\n");
   }
 
@@ -2974,9 +2861,7 @@
                                                   rr_gsb.get_opin_node_grid_side(side_manager.get_side(), inode),
                                                   rr_gsb.get_opin_node(side_manager.get_side(), inode)->xlow,
                                                   rr_gsb.get_opin_node(side_manager.get_side(), inode)->ylow,
-                                                  rr_gsb.get_opin_node(side_manager.get_side(), inode)->xlow,
-                                                  rr_gsb.get_opin_node(side_manager.get_side(), inode)->ylow,
-                                                  TRUE, false); /* Dump the direction of the port ! */ 
+                                                  TRUE, is_explicit_mapping); /* Dump the direction of the port ! */ 
     } 
   }
   
@@ -3004,7 +2889,7 @@
     dump_verilog_formal_verification_sram_ports(fp, cur_sram_orgz_info, 
                                                 rr_gsb.get_sb_conf_bits_lsb(),
                                                 rr_gsb.get_sb_conf_bits_msb(),
-                                                VERILOG_PORT_INPUT, false);
+                                                VERILOG_PORT_INPUT, is_explicit_mapping);
     fprintf(fp, "\n");
     fprintf(fp, "`endif\n");
   }
@@ -3178,8 +3063,6 @@
                                                   cur_sb_info->opin_rr_node_grid_side[side][inode],
                                                   cur_sb_info->opin_rr_node[side][inode]->xlow,
                                                   cur_sb_info->opin_rr_node[side][inode]->ylow, 
-                                                  0,/*used in more recent version*/
-                                                  0,/*used in more recent version*/
                                                   TRUE, is_explicit_mapping); /* Dump the direction of the port ! */ 
     } 
   }
@@ -3207,7 +3090,7 @@
     dump_verilog_formal_verification_sram_ports(fp, cur_sram_orgz_info, 
                                                 cur_sb_info->conf_bits_lsb, 
                                                 cur_sb_info->conf_bits_msb - 1,
-                                                VERILOG_PORT_INPUT, false);
+                                                VERILOG_PORT_INPUT, is_explicit_mapping);
     fprintf(fp, "\n");
     fprintf(fp, "`endif\n");
   }
@@ -3428,7 +3311,6 @@
                                               rr_gsb.get_ipin_node(side, index)->ptc_num, 
                                               rr_gsb.get_ipin_node_grid_side(side, index), 
                                               xlow, ylow, /* Coordinator of Grid */ 
-                                              0,0, /*No explicit mapping */
                                               FALSE, false); /* Do not specify the direction of this pin */
 
   /* End */
@@ -3506,7 +3388,6 @@
                                               cur_cb_info->ipin_rr_node[side][index]->ptc_num, 
                                               cur_cb_info->ipin_rr_node_grid_side[side][index], 
                                               xlow, ylow, /* Coordinator of Grid */ 
-                                              0,0, /*No explicit mapping */
                                               FALSE, false); /* Do not specify the direction of this pin */
 
   /* End */
@@ -3633,7 +3514,7 @@
           verilog_model->prefix, mux_size, verilog_model->cnt);
 
   /* Dump global ports */
-  if  (0 < rec_dump_verilog_spice_model_global_ports(fp, verilog_model, FALSE, FALSE, my_bool_to_boolean(is_explicit_mapping), TRUE)) {
+  if  (0 < rec_dump_verilog_spice_model_global_ports(fp, verilog_model, FALSE, FALSE, my_bool_to_boolean(is_explicit_mapping))) {
     fprintf(fp, ",\n");
   }
 
@@ -3664,7 +3545,6 @@
                                               rr_gsb.get_ipin_node(side, index)->ptc_num, 
                                               rr_gsb.get_ipin_node_grid_side(side, index), 
                                               xlow, ylow, /* Coordinator of Grid */ 
-                                              0,0, /*No explicit mapping*/
                                               FALSE, false); /* Do not specify the direction of port */
   if (true == is_explicit_mapping) {
     fprintf(fp, ")");
@@ -3881,7 +3761,7 @@
           verilog_model->prefix, mux_size, verilog_model->cnt);
 
   /* Dump global ports */
-  if  (0 < rec_dump_verilog_spice_model_global_ports(fp, verilog_model, FALSE, FALSE, my_bool_to_boolean(is_explicit_mapping), TRUE)) {
+  if  (0 < rec_dump_verilog_spice_model_global_ports(fp, verilog_model, FALSE, FALSE, my_bool_to_boolean(is_explicit_mapping))) {
     fprintf(fp, ",\n");
   }
 
@@ -3912,8 +3792,6 @@
                                               cur_cb_info->ipin_rr_node[side][index]->ptc_num, 
                                               cur_cb_info->ipin_rr_node_grid_side[side][index], 
                                               xlow, ylow, /* Coordinator of Grid */ 
-                                              0,/*No explicit mapping*/
-                                              0,/*No explicit mapping*/
                                               FALSE, false); /* Do not specify the direction of port */
   if (true == is_explicit_mapping) {
     fprintf(fp, ")");
@@ -4243,8 +4121,6 @@
                                                   rr_gsb.get_ipin_node_grid_side(cb_ipin_side, inode),
                                                   rr_gsb.get_ipin_node(cb_ipin_side, inode)->xlow,
                                                   rr_gsb.get_ipin_node(cb_ipin_side, inode)->ylow,
-                                                  0,/*No explicit mapping */
-                                                  0,/*No explicit mapping */
                                                   TRUE, false); 
 
     }
@@ -4448,7 +4324,6 @@
   assert((1 == side_cnt)||(2 == side_cnt));
 
   side_cnt = 0;
-  //const RRGSB& unique_mirror = device_rr_gsb.get_cb_unique_module(cb_type, coordinator);
   /* Print the ports of grids*/
   /* only check ipin_rr_nodes of cur_cb_info */
   for (side = 0; side < cur_cb_info->num_sides; side++) {
@@ -4466,8 +4341,6 @@
                                                   cur_cb_info->ipin_rr_node_grid_side[side][inode],
                                                   cur_cb_info->ipin_rr_node[side][inode]->xlow,
                                                   cur_cb_info->ipin_rr_node[side][inode]->ylow,
-                                                  0,/*Used in more recent version*/
-                                                  0,/*Used in more recent version*/
                                                   TRUE, is_explicit_mapping); 
 
     }
@@ -4499,7 +4372,7 @@
     dump_verilog_formal_verification_sram_ports(fp, cur_sram_orgz_info, 
                                                 cur_cb_info->conf_bits_lsb, 
                                                 cur_cb_info->conf_bits_msb - 1,
-                                                VERILOG_PORT_INPUT, false);
+                                                VERILOG_PORT_INPUT, is_explicit_mapping);
     fprintf(fp, "\n");
     fprintf(fp, "`endif\n");
   }
