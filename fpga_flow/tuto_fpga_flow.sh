--- conflicted
+++ resolved
@@ -28,10 +28,6 @@
 perl rewrite_path_in_file.pl -i $architecture_generated -k $ff_keyword $ff_path	# Set the ff path in the architecture file
 echo "perl rewrite_path_in_file.pl -i $ff_path -k $dir_keyword $verilog_path"
 perl rewrite_path_in_file.pl -i ${ff_template_path} -o ${ff_path} -k $dir_keyword $verilog_path	# Set the define path in the ff.v file
-<<<<<<< HEAD
-
-=======
->>>>>>> afa468a4
 
 # SRAM FPGA
 # TT case 
